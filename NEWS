0.7.0	UNRELEASED

 FEATURES

  * Add Tree.items(). (Jelmer Vernooij)

  * Add eof() and unread_pkt_line() methods to Protocol. (Dave Borowitz)

0.6.2	2010-10-16

 BUG FIXES

  * HTTP server correctly handles empty CONTENT_LENGTH. (Dave Borowitz)

  * Don't error when creating GitFiles with the default mode. (Dave Borowitz)

  * ThinPackData.from_file now works with resolve_ext_ref callback.
    (Dave Borowitz)

  * Provide strnlen() on mingw32 which doesn't have it. (Hans Kolek)

<<<<<<< HEAD
  * Set bare=true in the configuratin for bare repositories. (Dirk Neumann)
=======
  * Correct short-circuiting operation for no-op fetches in the server.
    (Dave Borowitz)
>>>>>>> f09bdd40

 FEATURES

  * Use slots for core objects to save up on memory. (Jelmer Vernooij)

  * Web server supports streaming progress/pack output. (Dave Borowitz)

  * New public function dulwich.pack.write_pack_header. (Dave Borowitz)

  * Distinguish between missing files and read errors in HTTP server.
    (Dave Borowitz)

  * Initial work on support for fastimport using python-fastimport.
    (Jelmer Vernooij)

  * New dulwich.pack.MemoryPackIndex class. (Jelmer Vernooij)

  * Delegate SHA peeling to the object store.  (Dave Borowitz)

 TESTS

  * Use GitFile when modifying packed-refs in tests. (Dave Borowitz)

  * New tests in test_web with better coverage and fewer ad-hoc mocks.
    (Dave Borowitz)

  * Standardize quote delimiters in test_protocol. (Dave Borowitz)

  * Fix use when testtools is installed. (Jelmer Vernooij)

  * Add trivial test for write_pack_header. (Jelmer Vernooij)

  * Refactor some of dulwich.tests.compat.server_utils. (Dave Borowitz)

  * Allow overwriting id property of objects in test utils. (Dave Borowitz)

  * Use real in-memory objects rather than stubs for server tests.
    (Dave Borowitz)

  * Clean up MissingObjectFinder. (Dave Borowitz)

 API CHANGES

  * ObjectStore.iter_tree_contents now walks contents in depth-first, sorted
    order. (Dave Borowitz)

  * ObjectStore.iter_tree_contents can optionally yield tree objects as well.
    (Dave Borowitz).

  * Add side-band-64k support to ReceivePackHandler. (Dave Borowitz)

  * Change server capabilities methods to classmethods. (Dave Borowitz)

  * Tweak server handler injection. (Dave Borowitz)

  * PackIndex1 and PackIndex2 now subclass FilePackIndex, which is 
    itself a subclass of PackIndex. (Jelmer Vernooij)

 DOCUMENTATION

  * Add docstrings for various functions in dulwich.objects. (Jelmer Vernooij)

  * Clean up docstrings in dulwich.protocol. (Dave Borowitz)

  * Explicitly specify allowed protocol commands to
    ProtocolGraphWalker.read_proto_line.  (Dave Borowitz)

  * Add utility functions to DictRefsContainer. (Dave Borowitz)


0.6.1	2010-07-22

 BUG FIXES

  * Fix memory leak in C implementation of sorted_tree_items. (Dave Borowitz)

  * Use correct path separators for named repo files. (Dave Borowitz)

  * python > 2.7 and testtools-based test runners will now also pick up skipped
    tests correctly. (Jelmer Vernooij)

 FEATURES

  * Move named file initilization to BaseRepo. (Dave Borowitz)

  * Add logging utilities and git/HTTP server logging. (Dave Borowitz)

  * The GitClient interface has been cleaned up and instances are now reusable.
    (Augie Fackler)

  * Allow overriding paths to executables in GitSSHClient. 
    (Ross Light, Jelmer Vernooij, #585204)

  * Add PackBasedObjectStore.pack_loose_objects(). (Jelmer Vernooij)

 TESTS

  * Add tests for sorted_tree_items and C implementation. (Dave Borowitz)

  * Add a MemoryRepo that stores everything in memory. (Dave Borowitz)

  * Quiet logging output from web tests. (Dave Borowitz)

  * More flexible version checking for compat tests. (Dave Borowitz)

  * Compat tests for servers with and without side-band-64k. (Dave Borowitz)

 CLEANUP

  * Clean up file headers. (Dave Borowitz)

 TESTS

  * Use GitFile when modifying packed-refs in tests. (Dave Borowitz)

 API CHANGES

  * dulwich.pack.write_pack_index_v{1,2} now take a file-like object
    rather than a filename. (Jelmer Vernooij)

  * Make dul-daemon/dul-web trivial wrappers around server functionality.
    (Dave Borowitz)

  * Move reference WSGI handler to web.py. (Dave Borowitz)

  * Factor out _report_status in ReceivePackHandler. (Dave Borowitz)

  * Factor out a function to convert a line to a pkt-line. (Dave Borowitz)


0.6.0	2010-05-22

note: This list is most likely incomplete for 0.6.0.

 BUG FIXES
 
  * Fix ReceivePackHandler to disallow removing refs without delete-refs.
    (Dave Borowitz)

  * Deal with capabilities required by the client, even if they 
    can not be disabled in the server. (Dave Borowitz)

  * Fix trailing newlines in generated patch files.
    (Jelmer Vernooij)

  * Implement RefsContainer.__contains__. (Jelmer Vernooij)

  * Cope with \r in ref files on Windows. (
	http://github.com/jelmer/dulwich/issues/#issue/13, Jelmer Vernooij)

  * Fix GitFile breakage on Windows. (Anatoly Techtonik, #557585)

  * Support packed ref deletion with no peeled refs. (Augie Fackler)

  * Fix send pack when there is nothing to fetch. (Augie Fackler)

  * Fix fetch if no progress function is specified. (Augie Fackler)

  * Allow double-staging of files that are deleted in the index. 
    (Dave Borowitz)

  * Fix RefsContainer.add_if_new to support dangling symrefs.
    (Dave Borowitz)

  * Non-existant index files in non-bare repositories are now treated as 
    empty. (Dave Borowitz)

  * Always update ShaFile.id when the contents of the object get changed. 
    (Jelmer Vernooij)

  * Various Python2.4-compatibility fixes. (Dave Borowitz)

  * Fix thin pack handling. (Dave Borowitz)
 
 FEATURES

  * Add include-tag capability to server. (Dave Borowitz)

  * New dulwich.fastexport module that can generate fastexport 
    streams. (Jelmer Vernooij)

  * Implemented BaseRepo.__contains__. (Jelmer Vernooij)

  * Add __setitem__ to DictRefsContainer. (Dave Borowitz)

  * Overall improvements checking Git objects. (Dave Borowitz)

  * Packs are now verified while they are received. (Dave Borowitz)

 TESTS

  * Add framework for testing compatibility with C Git. (Dave Borowitz)

  * Add various tests for the use of non-bare repositories. (Dave Borowitz)

  * Cope with diffstat not being available on all platforms. 
    (Tay Ray Chuan, Jelmer Vernooij)

  * Add make_object and make_commit convenience functions to test utils.
    (Dave Borowitz)

 API BREAKAGES

  * The 'committer' and 'message' arguments to Repo.do_commit() have 
    been swapped. 'committer' is now optional. (Jelmer Vernooij)

  * Repo.get_blob, Repo.commit, Repo.tag and Repo.tree are now deprecated.
    (Jelmer Vernooij)

  * RefsContainer.set_ref() was renamed to RefsContainer.set_symbolic_ref(),
    for clarity. (Jelmer Vernooij)

 API CHANGES

  * The primary serialization APIs in dulwich.objects now work 
    with chunks of strings rather than with full-text strings. 
    (Jelmer Vernooij)

0.5.0	2010-03-03

 BUG FIXES

  * Support custom fields in commits (readonly). (Jelmer Vernooij)

  * Improved ref handling. (Dave Borowitz)

  * Rework server protocol to be smarter and interoperate with cgit client.
    (Dave Borowitz)

  * Add a GitFile class that uses the same locking protocol for writes as 
    cgit. (Dave Borowitz)

  * Cope with forward slashes correctly in the index on Windows.
    (Jelmer Vernooij, #526793)

 FEATURES

  * --pure option to setup.py to allow building/installing without the C 
    extensions. (Hal Wine, Anatoly Techtonik, Jelmer Vernooij, #434326)

  * Implement Repo.get_config(). (Jelmer Vernooij, Augie Fackler)

  * HTTP dumb and smart server. (Dave Borowitz)

  * Add abstract baseclass for Repo that does not require file system 
    operations. (Dave Borowitz)

0.4.1	2010-01-03

 FEATURES

  * Add ObjectStore.iter_tree_contents(). (Jelmer Vernooij)

  * Add Index.changes_from_tree(). (Jelmer Vernooij)

  * Add ObjectStore.tree_changes(). (Jelmer Vernooij)

  * Add functionality for writing patches in dulwich.patch.
    (Jelmer Vernooij)

0.4.0	2009-10-07

 DOCUMENTATION

  * Added tutorial.

 API CHANGES

  * dulwich.object_store.tree_lookup_path will now return the mode and 
    sha of the object found rather than the object itself.

 BUG FIXES

  * Use binascii.hexlify / binascii.unhexlify for better performance.

  * Cope with extra unknown data in index files by ignoring it (for now).

  * Add proper error message when server unexpectedly hangs up. (#415843)

  * Correctly write opcode for equal in create_delta.

0.3.3	2009-07-23

 FEATURES

  * Implement ShaFile.__hash__().

  * Implement Tree.__len__()

 BUG FIXES
  
  * Check for 'objects' and 'refs' directories
    when looking for a Git repository. (#380818)

0.3.2	2009-05-20

 BUG FIXES

  * Support the encoding field in Commits.
  
  * Some Windows compatibility fixes.

  * Fixed several issues in commit support.

 FEATURES

  * Basic support for handling submodules.

0.3.1	2009-05-13

 FEATURES

  * Implemented Repo.__getitem__, Repo.__setitem__ and Repo.__delitem__ to 
    access content.

 API CHANGES

  * Removed Repo.set_ref, Repo.remove_ref, Repo.tags, Repo.get_refs and 
    Repo.heads in favor of Repo.refs, a dictionary-like object for accessing
	refs.

 BUG FIXES

  * Removed import of 'sha' module in objects.py, which was causing 
    deprecation warnings on Python 2.6.

0.3.0	2009-05-10

 FEATURES

  * A new function `commit_tree' has been added that can commit a tree 
    based on an index.

 BUG FIXES

  * The memory usage when generating indexes has been significantly reduced.
 
  * A memory leak in the C implementation of parse_tree has been fixed.

  * The send-pack smart server command now works. (Thanks Scott Chacon)

  * The handling of short timestamps (less than 10 digits) has been fixed.

  * The handling of timezones has been fixed.

0.2.1	2009-04-30

 BUG FIXES

  * Fix compatibility with Python2.4.

0.2.0	2009-04-30

 FEATURES

  * Support for activity reporting in smart protocol client.

  * Optional C extensions for better performance in a couple of 
    places that are performance-critical.

0.1.1	2009-03-13

 BUG FIXES

  * Fixed regression in Repo.find_missing_objects()

  * Don't fetch ^{} objects from remote hosts, as requesting them 
    causes a hangup.

  * Always write pack to disk completely before calculating checksum.

 FEATURES

  * Allow disabling thin packs when talking to remote hosts.

0.1.0	2009-01-24

 * Initial release.<|MERGE_RESOLUTION|>--- conflicted
+++ resolved
@@ -6,6 +6,11 @@
 
   * Add eof() and unread_pkt_line() methods to Protocol. (Dave Borowitz)
 
+ BUG FIXES
+
+  * Correct short-circuiting operation for no-op fetches in the server.
+    (Dave Borowitz)
+
 0.6.2	2010-10-16
 
  BUG FIXES
@@ -19,12 +24,7 @@
 
   * Provide strnlen() on mingw32 which doesn't have it. (Hans Kolek)
 
-<<<<<<< HEAD
   * Set bare=true in the configuratin for bare repositories. (Dirk Neumann)
-=======
-  * Correct short-circuiting operation for no-op fetches in the server.
-    (Dave Borowitz)
->>>>>>> f09bdd40
 
  FEATURES
 
