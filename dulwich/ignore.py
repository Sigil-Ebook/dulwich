# Copyright (C) 2017 Jelmer Vernooij <jelmer@jelmer.uk>
#
# Dulwich is dual-licensed under the Apache License, Version 2.0 and the GNU
# General Public License as public by the Free Software Foundation; version 2.0
# or (at your option) any later version. You can redistribute it and/or
# modify it under the terms of either of these two licenses.
#
# Unless required by applicable law or agreed to in writing, software
# distributed under the License is distributed on an "AS IS" BASIS,
# WITHOUT WARRANTIES OR CONDITIONS OF ANY KIND, either express or implied.
# See the License for the specific language governing permissions and
# limitations under the License.
#
# You should have received a copy of the licenses; if not, see
# <http://www.gnu.org/licenses/> for a copy of the GNU General Public License
# and <http://www.apache.org/licenses/LICENSE-2.0> for a copy of the Apache
# License, Version 2.0.
#

"""Parsing of gitignore files.

For details for the matching rules, see https://git-scm.com/docs/gitignore
"""

import os
import re

# Due to Linux use of arbitrary bytes in paths
# and the fact that one code base must work
# on all platforms across python 2.7 and 3.x,
# the IgnoreManager should convert to bytes
# all non-bytes paths at the boundaries.
# Under python 3.x, this is best done using os.fsencode
# but os.fsencode does not exist in python 2.7


def _convert_to_bytes(apath):
    if apath is None:
        return None
    if isinstance(apath, bytes):
        return apath
    return apath.encode('utf-8')


_os_sep_bytes = os.path.sep.encode('ascii')

from dulwich.config import get_xdg_config_home_path


def _translate_segment(segment):
    if segment == b"*":
        return b'[^/]+'
    res = b""
    i, n = 0, len(segment)
    while i < n:
        c = segment[i:i+1]
        i = i+1
        if c == b'*':
            res += b'[^/]*'
        elif c == b'?':
            res += b'[^/]'
        elif c == b'[':
            j = i
            if j < n and segment[j:j+1] == b'!':
                j = j+1
            if j < n and segment[j:j+1] == b']':
                j = j+1
            while j < n and segment[j:j+1] != b']':
                j = j+1
            if j >= n:
                res += b'\\['
            else:
                stuff = segment[i:j].replace(b'\\', b'\\\\')
                i = j+1
                if stuff.startswith(b'!'):
                    stuff = b'^' + stuff[1:]
                elif stuff.startswith(b'^'):
                    stuff = b'\\' + stuff
                res += b'[' + stuff + b']'
        else:
            res += re.escape(c)
    return res


def translate(pat):
    """Translate a shell PATTERN to a regular expression.

    There is no way to quote meta-characters.

    Originally copied from fnmatch in Python 2.7, but modified for Dulwich
    to cope with features in Git ignore patterns.
    """

    res = b'(?ms)'

    if b'/' not in pat[:-1]:
        # If there's no slash, this is a filename-based match
        res += b'(.*/)?'

    if pat.startswith(b'**/'):
        # Leading **/
        pat = pat[2:]
        res += b'(.*/)?'

    if pat.startswith(b'/'):
        pat = pat[1:]

    for i, segment in enumerate(pat.split(b'/')):
        if segment == b'**':
            res += b'(/.*)?'
            continue
        else:
            res += ((re.escape(b'/') if i > 0 else b'') +
                    _translate_segment(segment))

    if not pat.endswith(b'/'):
        res += b'/?'

    return res + b'\\Z'


def read_ignore_patterns(f):
    """Read a git ignore file.

    Args:
      f: File-like object to read from
    Returns: List of patterns
    """

    for line in f:
        line = line.rstrip(b"\r\n")

        # Ignore blank lines, they're used for readability.
        if not line:
            continue

        if line.startswith(b'#'):
            # Comment
            continue

        # Trailing spaces are ignored unless they are quoted with a backslash.
        while line.endswith(b' ') and not line.endswith(b'\\ '):
            line = line[:-1]
        line = line.replace(b'\\ ', b' ')

        yield line


def match_pattern(path, pattern, ignorecase=False):
    """Match a gitignore-style pattern against a path.

    Args:
      path: Path to match
      pattern: Pattern to match
      ignorecase: Whether to do case-sensitive matching
    Returns:
      bool indicating whether the pattern matched
    """
    return Pattern(pattern, ignorecase).match(path)


class Pattern(object):
    """A single ignore pattern."""

    def __init__(self, pattern, ignorecase=False):
        self.pattern = pattern
        self.ignorecase = ignorecase
        if pattern[0:1] == b'!':
            self.is_exclude = False
            pattern = pattern[1:]
        else:
            if pattern[0:1] == b'\\':
                pattern = pattern[1:]
            self.is_exclude = True
        flags = 0
        if self.ignorecase:
            flags = re.IGNORECASE
        self._re = re.compile(translate(pattern), flags)

    def __bytes__(self):
        return self.pattern

    def __str__(self):
        return self.pattern.decode('utf-8')

    def __eq__(self, other):
        return (type(self) == type(other) and
                self.pattern == other.pattern and
                self.ignorecase == other.ignorecase)

    def __repr__(self):
        return "%s(%s, %r)" % (
            type(self).__name__, self.pattern, self.ignorecase)

    def match(self, path):
        """Try to match a path against this ignore pattern.

        Args:
          path: Path to match (relative to ignore location)
        Returns: boolean
        """
        return bool(self._re.match(path))


class IgnoreFilter(object):

    def __init__(self, patterns, ignorecase=False):
        self._patterns = []
        self._ignorecase = ignorecase
        for pattern in patterns:
            self.append_pattern(pattern)

    def append_pattern(self, pattern):
        """Add a pattern to the set."""
        self._patterns.append(Pattern(pattern, self._ignorecase))

    def find_matching(self, path):
        """Yield all matching patterns for path.

        Args:
          path: Path to match
        Returns:
          Iterator over  iterators
        """
        apath = _convert_to_bytes(path)
        for pattern in self._patterns:
            if pattern.match(apath):
                yield pattern

    def is_ignored(self, path):
        """Check whether a path is ignored.

        For directories, include a trailing slash.

        Returns: status is None if file is not mentioned, True if it is
            included, False if it is explicitly excluded.
        """
        status = None
        for pattern in self.find_matching(path):
            status = pattern.is_exclude
        return status

    @classmethod
    def from_path(cls, path, ignorecase=False):
        with open(path, 'rb') as f:
            ret = cls(read_ignore_patterns(f), ignorecase)
            ret._path = path
            return ret

    def __repr__(self):
        if getattr(self, '_path', None) is None:
            return "<%s>" % (type(self).__name__)
        else:
            return "%s.from_path(%r)" % (type(self).__name__, self._path)


class IgnoreFilterStack(object):
    """Check for ignore status in multiple filters."""

    def __init__(self, filters):
        self._filters = filters

    def is_ignored(self, path):
        """Check whether a path is explicitly included or excluded in ignores.

        Args:
          path: Path to check
        Returns:
          None if the file is not mentioned, True if it is included,
          False if it is explicitly excluded.
        """
        status = None
        for filter in self._filters:
            status = filter.is_ignored(path)
            if status is not None:
                return status
        return status


def default_user_ignore_filter_path(config):
    """Return default user ignore filter path.

    Args:
      config: A Config object
    Returns:
      Path to a global ignore file
    """
    try:
        return config.get((b'core', ), b'excludesFile')
    except KeyError:
        pass

<<<<<<< HEAD
    xdg_config_home = os.environ.get("XDG_CONFIG_HOME", "~/.config/")
    xdg_config_home = _convert_to_bytes(xdg_config_home)
    return os.path.join(xdg_config_home, b'git', b'ignore')
=======
    return get_xdg_config_home_path('git', 'ignore')
>>>>>>> 0da4174a


class IgnoreFilterManager(object):
    """Ignore file manager."""

    def __init__(self, top_path, global_filters, ignorecase):
        self._path_filters = {}
        self._top_path = _convert_to_bytes(top_path)
        self._global_filters = global_filters
        self._ignorecase = ignorecase

    def __repr__(self):
        return "%s(%s, %r, %r)" % (
            type(self).__name__, self._top_path,
            self._global_filters,
            self._ignorecase)

    def _load_path(self, path):
        apath = _convert_to_bytes(path)
        try:
            return self._path_filters[apath]
        except KeyError:
            pass

        p = os.path.join(self._top_path, apath, b'.gitignore')
        try:
            self._path_filters[apath] = IgnoreFilter.from_path(
                p, self._ignorecase)
        except IOError:
            self._path_filters[apath] = None
        return self._path_filters[apath]

    def find_matching(self, path):
        """Find matching patterns for path.

        Stops after the first ignore file with matches.

        Args:
          path: Path to check
        Returns:
          Iterator over Pattern instances
        """
        apath = _convert_to_bytes(path)
        if os.path.isabs(apath):
            raise ValueError(b'%s is an absolute path' % apath)
        filters = [(0, f) for f in self._global_filters]
        if _os_sep_bytes != b'/':
            apath = apath.replace(_os_sep_bytes, b'/')
        parts = apath.split(b'/')
        for i in range(len(parts)+1):
            dirname = b'/'.join(parts[:i])
            for s, f in filters:
                relpath = b'/'.join(parts[s:i])
                if i < len(parts):
                    # Paths leading up to the final part are all directories,
                    # so need a trailing slash.
                    relpath += b'/'
                matches = list(f.find_matching(relpath))
                if matches:
                    return iter(matches)
            ignore_filter = self._load_path(dirname)
            if ignore_filter is not None:
                filters.insert(0, (i, ignore_filter))
        return iter([])

    def is_ignored(self, path):
        """Check whether a path is explicitly included or excluded in ignores.

        Args:
          path: Path to check
        Returns:
          None if the file is not mentioned, True if it is included,
          False if it is explicitly excluded.
        """
        matches = list(self.find_matching(_convert_to_bytes(path)))
        if matches:
            return matches[-1].is_exclude
        return None

    @classmethod
    def from_repo(cls, repo):
        """Create a IgnoreFilterManager from a repository.

        Args:
          repo: Repository object
        Returns:
          A `IgnoreFilterManager` object
        """
        global_filters = []
        for p in [
                os.path.join(_convert_to_bytes(repo.controldir()),
                             b'info', b'exclude'),
                default_user_ignore_filter_path(repo.get_config_stack())]:
            try:
                global_filters.append(
                    IgnoreFilter.from_path(os.path.expanduser(p)))
            except IOError:
                pass
        config = repo.get_config_stack()
        ignorecase = config.get_boolean((b'core'), (b'ignorecase'), False)
        return cls(repo.path, global_filters, ignorecase)<|MERGE_RESOLUTION|>--- conflicted
+++ resolved
@@ -290,13 +290,7 @@
     except KeyError:
         pass
 
-<<<<<<< HEAD
-    xdg_config_home = os.environ.get("XDG_CONFIG_HOME", "~/.config/")
-    xdg_config_home = _convert_to_bytes(xdg_config_home)
-    return os.path.join(xdg_config_home, b'git', b'ignore')
-=======
-    return get_xdg_config_home_path('git', 'ignore')
->>>>>>> 0da4174a
+    return _convert_to_bytes(get_xdg_config_home_path('git', 'ignore'))
 
 
 class IgnoreFilterManager(object):
