# test_client.py -- Tests for the git protocol, client side
# Copyright (C) 2009 Jelmer Vernooij <jelmer@samba.org>
#
# This program is free software; you can redistribute it and/or
# modify it under the terms of the GNU General Public License
# as published by the Free Software Foundation; version 2
# or (at your option) any later version of the License.
#
# This program is distributed in the hope that it will be useful,
# but WITHOUT ANY WARRANTY; without even the implied warranty of
# MERCHANTABILITY or FITNESS FOR A PARTICULAR PURPOSE.  See the
# GNU General Public License for more details.
#
# You should have received a copy of the GNU General Public License
# along with this program; if not, write to the Free Software
# Foundation, Inc., 51 Franklin Street, Fifth Floor, Boston,
# MA  02110-1301, USA.

from cStringIO import StringIO

from dulwich import (
    client,
    )
from dulwich.client import (
<<<<<<< HEAD
=======
    LocalGitClient,
>>>>>>> a410821b
    TraditionalGitClient,
    TCPGitClient,
    SubprocessGitClient,
    SSHGitClient,
    HttpGitClient,
    ReportStatusParser,
    SendPackError,
    UpdateRefsError,
    get_transport_and_path,
<<<<<<< HEAD
=======
    get_transport_and_path_from_url,
>>>>>>> a410821b
    )
from dulwich.tests import (
    TestCase,
    )
from dulwich.protocol import (
    TCP_GIT_PORT,
    Protocol,
<<<<<<< HEAD
    )
from dulwich.pack import (
    write_pack_objects,
    )
=======
    )
from dulwich.pack import (
    write_pack_objects,
    )
>>>>>>> a410821b
from dulwich.objects import (
    Commit,
    Tree
    )
<<<<<<< HEAD
=======
from dulwich.repo import MemoryRepo
from dulwich.tests.utils import (
    open_repo,
    )
>>>>>>> a410821b


class DummyClient(TraditionalGitClient):

    def __init__(self, can_read, read, write):
        self.can_read = can_read
        self.read = read
        self.write = write
        TraditionalGitClient.__init__(self)

    def _connect(self, service, path):
        return Protocol(self.read, self.write), self.can_read


# TODO(durin42): add unit-level tests of GitClient
class GitClientTests(TestCase):

    def setUp(self):
        super(GitClientTests, self).setUp()
        self.rout = StringIO()
        self.rin = StringIO()
        self.client = DummyClient(lambda x: True, self.rin.read,
                                  self.rout.write)

    def test_caps(self):
        self.assertEqual(set(['multi_ack', 'side-band-64k', 'ofs-delta',
                               'thin-pack', 'multi_ack_detailed']),
                          set(self.client._fetch_capabilities))
        self.assertEqual(set(['ofs-delta', 'report-status', 'side-band-64k']),
                          set(self.client._send_capabilities))

    def test_archive_ack(self):
        self.rin.write(
            '0009NACK\n'
            '0000')
        self.rin.seek(0)
        self.client.archive('bla', 'HEAD', None, None)
        self.assertEqual(self.rout.getvalue(), '0011argument HEAD0000')

    def test_fetch_empty(self):
        self.rin.write('0000')
        self.rin.seek(0)
        self.client.fetch_pack('/', lambda heads: [], None, None)

    def test_fetch_pack_none(self):
        self.rin.write(
            '008855dcc6bf963f922e1ed5c4bbaaefcfacef57b1d7 HEAD.multi_ack '
            'thin-pack side-band side-band-64k ofs-delta shallow no-progress '
            'include-tag\n'
            '0000')
        self.rin.seek(0)
        self.client.fetch_pack('bla', lambda heads: [], None, None, None)
        self.assertEqual(self.rout.getvalue(), '0000')

<<<<<<< HEAD
    def test_get_transport_and_path_tcp(self):
        client, path = get_transport_and_path('git://foo.com/bar/baz')
        self.assertTrue(isinstance(client, TCPGitClient))
        self.assertEqual('foo.com', client._host)
        self.assertEqual(TCP_GIT_PORT, client._port)
        self.assertEqual('/bar/baz', path)

    def test_get_transport_and_path_tcp_port(self):
        client, path = get_transport_and_path('git://foo.com:1234/bar/baz')
        self.assertTrue(isinstance(client, TCPGitClient))
        self.assertEqual('foo.com', client._host)
        self.assertEqual(1234, client._port)
        self.assertEqual('/bar/baz', path)

    def test_get_transport_and_path_ssh_explicit(self):
        client, path = get_transport_and_path('git+ssh://foo.com/bar/baz')
        self.assertTrue(isinstance(client, SSHGitClient))
        self.assertEqual('foo.com', client.host)
        self.assertEqual(None, client.port)
        self.assertEqual(None, client.username)
        self.assertEqual('bar/baz', path)

    def test_get_transport_and_path_ssh_port_explicit(self):
        client, path = get_transport_and_path(
            'git+ssh://foo.com:1234/bar/baz')
        self.assertTrue(isinstance(client, SSHGitClient))
        self.assertEqual('foo.com', client.host)
        self.assertEqual(1234, client.port)
        self.assertEqual('bar/baz', path)

    def test_get_transport_and_path_ssh_abspath_explicit(self):
        client, path = get_transport_and_path('git+ssh://foo.com//bar/baz')
        self.assertTrue(isinstance(client, SSHGitClient))
        self.assertEqual('foo.com', client.host)
        self.assertEqual(None, client.port)
        self.assertEqual(None, client.username)
        self.assertEqual('/bar/baz', path)

    def test_get_transport_and_path_ssh_port_abspath_explicit(self):
        client, path = get_transport_and_path(
            'git+ssh://foo.com:1234//bar/baz')
        self.assertTrue(isinstance(client, SSHGitClient))
        self.assertEqual('foo.com', client.host)
        self.assertEqual(1234, client.port)
        self.assertEqual('/bar/baz', path)

    def test_get_transport_and_path_ssh_implicit(self):
        client, path = get_transport_and_path('foo:/bar/baz')
        self.assertTrue(isinstance(client, SSHGitClient))
        self.assertEqual('foo', client.host)
        self.assertEqual(None, client.port)
        self.assertEqual(None, client.username)
        self.assertEqual('/bar/baz', path)

    def test_get_transport_and_path_ssh_host(self):
        client, path = get_transport_and_path('foo.com:/bar/baz')
        self.assertTrue(isinstance(client, SSHGitClient))
        self.assertEqual('foo.com', client.host)
        self.assertEqual(None, client.port)
        self.assertEqual(None, client.username)
        self.assertEqual('/bar/baz', path)

    def test_get_transport_and_path_ssh_user_host(self):
        client, path = get_transport_and_path('user@foo.com:/bar/baz')
        self.assertTrue(isinstance(client, SSHGitClient))
        self.assertEqual('foo.com', client.host)
        self.assertEqual(None, client.port)
        self.assertEqual('user', client.username)
        self.assertEqual('/bar/baz', path)

    def test_get_transport_and_path_ssh_relpath(self):
        client, path = get_transport_and_path('foo:bar/baz')
        self.assertTrue(isinstance(client, SSHGitClient))
        self.assertEqual('foo', client.host)
        self.assertEqual(None, client.port)
        self.assertEqual(None, client.username)
        self.assertEqual('bar/baz', path)

    def test_get_transport_and_path_ssh_host_relpath(self):
        client, path = get_transport_and_path('foo.com:bar/baz')
        self.assertTrue(isinstance(client, SSHGitClient))
        self.assertEqual('foo.com', client.host)
        self.assertEqual(None, client.port)
        self.assertEqual(None, client.username)
        self.assertEqual('bar/baz', path)

    def test_get_transport_and_path_ssh_user_host_relpath(self):
        client, path = get_transport_and_path('user@foo.com:bar/baz')
        self.assertTrue(isinstance(client, SSHGitClient))
        self.assertEqual('foo.com', client.host)
        self.assertEqual(None, client.port)
        self.assertEqual('user', client.username)
        self.assertEqual('bar/baz', path)

    def test_get_transport_and_path_subprocess(self):
        client, path = get_transport_and_path('foo.bar/baz')
        self.assertTrue(isinstance(client, SubprocessGitClient))
        self.assertEqual('foo.bar/baz', path)

    def test_get_transport_and_path_error(self):
        # Need to use a known urlparse.uses_netloc URL scheme to get the
        # expected parsing of the URL on Python versions less than 2.6.5
        self.assertRaises(ValueError, get_transport_and_path,
        'prospero://bar/baz')

    def test_get_transport_and_path_http(self):
        url = 'https://github.com/jelmer/dulwich'
        client, path = get_transport_and_path(url)
        self.assertTrue(isinstance(client, HttpGitClient))
        self.assertEqual('/jelmer/dulwich', path)

=======
>>>>>>> a410821b
    def test_send_pack_no_sideband64k_with_update_ref_error(self):
        # No side-bank-64k reported by server shouldn't try to parse
        # side band data
        pkts = ['55dcc6bf963f922e1ed5c4bbaaefcfacef57b1d7 capabilities^{}'
                '\x00 report-status delete-refs ofs-delta\n',
                '',
                "unpack ok",
                "ng refs/foo/bar pre-receive hook declined",
                '']
        for pkt in pkts:
            if pkt == '':
                self.rin.write("0000")
            else:
                self.rin.write("%04x%s" % (len(pkt)+4, pkt))
        self.rin.seek(0)

        tree = Tree()
        commit = Commit()
        commit.tree = tree
        commit.parents = []
        commit.author = commit.committer = 'test user'
        commit.commit_time = commit.author_time = 1174773719
        commit.commit_timezone = commit.author_timezone = 0
        commit.encoding = 'UTF-8'
        commit.message = 'test message'

        def determine_wants(refs):
            return {'refs/foo/bar': commit.id, }

        def generate_pack_contents(have, want):
            return [(commit, None), (tree, ''), ]

        self.assertRaises(UpdateRefsError,
                          self.client.send_pack, "blah",
                          determine_wants, generate_pack_contents)

    def test_send_pack_none(self):
        self.rin.write(
            '0078310ca9477129b8586fa2afc779c1f57cf64bba6c '
            'refs/heads/master\x00 report-status delete-refs '
            'side-band-64k quiet ofs-delta\n'
            '0000')
<<<<<<< HEAD
        self.rin.seek(0)

        def determine_wants(refs):
            return {
                'refs/heads/master': '310ca9477129b8586fa2afc779c1f57cf64bba6c'
            }

        def generate_pack_contents(have, want):
            return {}

        self.client.send_pack('/', determine_wants, generate_pack_contents)
        self.assertEqual(self.rout.getvalue(), '0000')

    def test_send_pack_delete_only(self):
        self.rin.write(
            '0063310ca9477129b8586fa2afc779c1f57cf64bba6c '
            'refs/heads/master\x00report-status delete-refs ofs-delta\n'
            '0000000eunpack ok\n'
            '0019ok refs/heads/master\n'
            '0000')
        self.rin.seek(0)

        def determine_wants(refs):
            return {'refs/heads/master': '0' * 40}

        def generate_pack_contents(have, want):
            return {}

        self.client.send_pack('/', determine_wants, generate_pack_contents)
        self.assertEqual(
            self.rout.getvalue(),
            '007f310ca9477129b8586fa2afc779c1f57cf64bba6c '
            '0000000000000000000000000000000000000000 '
            'refs/heads/master\x00report-status ofs-delta0000')

    def test_send_pack_new_ref_only(self):
        self.rin.write(
            '0063310ca9477129b8586fa2afc779c1f57cf64bba6c '
            'refs/heads/master\x00report-status delete-refs ofs-delta\n'
            '0000000eunpack ok\n'
            '0019ok refs/heads/blah12\n'
            '0000')
        self.rin.seek(0)

        def determine_wants(refs):
            return {
                'refs/heads/blah12':
                '310ca9477129b8586fa2afc779c1f57cf64bba6c',
                'refs/heads/master': '310ca9477129b8586fa2afc779c1f57cf64bba6c'
            }

        def generate_pack_contents(have, want):
            return {}

        f = StringIO()
        empty_pack = write_pack_objects(f, {})
        self.client.send_pack('/', determine_wants, generate_pack_contents)
        self.assertEqual(
            self.rout.getvalue(),
            '007f0000000000000000000000000000000000000000 '
            '310ca9477129b8586fa2afc779c1f57cf64bba6c '
            'refs/heads/blah12\x00report-status ofs-delta0000%s'
            % f.getvalue())

    def test_send_pack_new_ref(self):
        self.rin.write(
            '0064310ca9477129b8586fa2afc779c1f57cf64bba6c '
            'refs/heads/master\x00 report-status delete-refs ofs-delta\n'
            '0000000eunpack ok\n'
            '0019ok refs/heads/blah12\n'
            '0000')
        self.rin.seek(0)

=======
        self.rin.seek(0)

        def determine_wants(refs):
            return {
                'refs/heads/master': '310ca9477129b8586fa2afc779c1f57cf64bba6c'
            }

        def generate_pack_contents(have, want):
            return {}

        self.client.send_pack('/', determine_wants, generate_pack_contents)
        self.assertEqual(self.rout.getvalue(), '0000')

    def test_send_pack_delete_only(self):
        self.rin.write(
            '0063310ca9477129b8586fa2afc779c1f57cf64bba6c '
            'refs/heads/master\x00report-status delete-refs ofs-delta\n'
            '0000000eunpack ok\n'
            '0019ok refs/heads/master\n'
            '0000')
        self.rin.seek(0)

        def determine_wants(refs):
            return {'refs/heads/master': '0' * 40}

        def generate_pack_contents(have, want):
            return {}

        self.client.send_pack('/', determine_wants, generate_pack_contents)
        self.assertEqual(
            self.rout.getvalue(),
            '007f310ca9477129b8586fa2afc779c1f57cf64bba6c '
            '0000000000000000000000000000000000000000 '
            'refs/heads/master\x00report-status ofs-delta0000')

    def test_send_pack_new_ref_only(self):
        self.rin.write(
            '0063310ca9477129b8586fa2afc779c1f57cf64bba6c '
            'refs/heads/master\x00report-status delete-refs ofs-delta\n'
            '0000000eunpack ok\n'
            '0019ok refs/heads/blah12\n'
            '0000')
        self.rin.seek(0)

        def determine_wants(refs):
            return {
                'refs/heads/blah12':
                '310ca9477129b8586fa2afc779c1f57cf64bba6c',
                'refs/heads/master': '310ca9477129b8586fa2afc779c1f57cf64bba6c'
            }

        def generate_pack_contents(have, want):
            return {}

        f = StringIO()
        empty_pack = write_pack_objects(f, {})
        self.client.send_pack('/', determine_wants, generate_pack_contents)
        self.assertEqual(
            self.rout.getvalue(),
            '007f0000000000000000000000000000000000000000 '
            '310ca9477129b8586fa2afc779c1f57cf64bba6c '
            'refs/heads/blah12\x00report-status ofs-delta0000%s'
            % f.getvalue())

    def test_send_pack_new_ref(self):
        self.rin.write(
            '0064310ca9477129b8586fa2afc779c1f57cf64bba6c '
            'refs/heads/master\x00 report-status delete-refs ofs-delta\n'
            '0000000eunpack ok\n'
            '0019ok refs/heads/blah12\n'
            '0000')
        self.rin.seek(0)

>>>>>>> a410821b
        tree = Tree()
        commit = Commit()
        commit.tree = tree
        commit.parents = []
        commit.author = commit.committer = 'test user'
        commit.commit_time = commit.author_time = 1174773719
        commit.commit_timezone = commit.author_timezone = 0
        commit.encoding = 'UTF-8'
        commit.message = 'test message'

        def determine_wants(refs):
            return {
                'refs/heads/blah12': commit.id,
                'refs/heads/master': '310ca9477129b8586fa2afc779c1f57cf64bba6c'
            }

        def generate_pack_contents(have, want):
            return [(commit, None), (tree, ''), ]

        f = StringIO()
        pack = write_pack_objects(f, generate_pack_contents(None, None))
        self.client.send_pack('/', determine_wants, generate_pack_contents)
        self.assertEqual(
            self.rout.getvalue(),
            '007f0000000000000000000000000000000000000000 %s '
            'refs/heads/blah12\x00report-status ofs-delta0000%s'
            % (commit.id, f.getvalue()))

    def test_send_pack_no_deleteref_delete_only(self):
        pkts = ['310ca9477129b8586fa2afc779c1f57cf64bba6c refs/heads/master'
                '\x00 report-status ofs-delta\n',
                '',
                '']
        for pkt in pkts:
            if pkt == '':
                self.rin.write("0000")
            else:
                self.rin.write("%04x%s" % (len(pkt)+4, pkt))
        self.rin.seek(0)

        def determine_wants(refs):
            return {'refs/heads/master': '0' * 40}

        def generate_pack_contents(have, want):
            return {}

        self.assertRaises(UpdateRefsError,
                          self.client.send_pack, "/",
                          determine_wants, generate_pack_contents)
        self.assertEqual(self.rout.getvalue(), '0000')


<<<<<<< HEAD
=======
class TestGetTransportAndPath(TestCase):

    def test_tcp(self):
        c, path = get_transport_and_path('git://foo.com/bar/baz')
        self.assertTrue(isinstance(c, TCPGitClient))
        self.assertEqual('foo.com', c._host)
        self.assertEqual(TCP_GIT_PORT, c._port)
        self.assertEqual('/bar/baz', path)

    def test_tcp_port(self):
        c, path = get_transport_and_path('git://foo.com:1234/bar/baz')
        self.assertTrue(isinstance(c, TCPGitClient))
        self.assertEqual('foo.com', c._host)
        self.assertEqual(1234, c._port)
        self.assertEqual('/bar/baz', path)

    def test_ssh_explicit(self):
        c, path = get_transport_and_path('git+ssh://foo.com/bar/baz')
        self.assertTrue(isinstance(c, SSHGitClient))
        self.assertEqual('foo.com', c.host)
        self.assertEqual(None, c.port)
        self.assertEqual(None, c.username)
        self.assertEqual('bar/baz', path)

    def test_ssh_port_explicit(self):
        c, path = get_transport_and_path(
            'git+ssh://foo.com:1234/bar/baz')
        self.assertTrue(isinstance(c, SSHGitClient))
        self.assertEqual('foo.com', c.host)
        self.assertEqual(1234, c.port)
        self.assertEqual('bar/baz', path)

    def test_ssh_abspath_explicit(self):
        c, path = get_transport_and_path('git+ssh://foo.com//bar/baz')
        self.assertTrue(isinstance(c, SSHGitClient))
        self.assertEqual('foo.com', c.host)
        self.assertEqual(None, c.port)
        self.assertEqual(None, c.username)
        self.assertEqual('/bar/baz', path)

    def test_ssh_port_abspath_explicit(self):
        c, path = get_transport_and_path(
            'git+ssh://foo.com:1234//bar/baz')
        self.assertTrue(isinstance(c, SSHGitClient))
        self.assertEqual('foo.com', c.host)
        self.assertEqual(1234, c.port)
        self.assertEqual('/bar/baz', path)

    def test_ssh_implicit(self):
        c, path = get_transport_and_path('foo:/bar/baz')
        self.assertTrue(isinstance(c, SSHGitClient))
        self.assertEqual('foo', c.host)
        self.assertEqual(None, c.port)
        self.assertEqual(None, c.username)
        self.assertEqual('/bar/baz', path)

    def test_ssh_host(self):
        c, path = get_transport_and_path('foo.com:/bar/baz')
        self.assertTrue(isinstance(c, SSHGitClient))
        self.assertEqual('foo.com', c.host)
        self.assertEqual(None, c.port)
        self.assertEqual(None, c.username)
        self.assertEqual('/bar/baz', path)

    def test_ssh_user_host(self):
        c, path = get_transport_and_path('user@foo.com:/bar/baz')
        self.assertTrue(isinstance(c, SSHGitClient))
        self.assertEqual('foo.com', c.host)
        self.assertEqual(None, c.port)
        self.assertEqual('user', c.username)
        self.assertEqual('/bar/baz', path)

    def test_ssh_relpath(self):
        c, path = get_transport_and_path('foo:bar/baz')
        self.assertTrue(isinstance(c, SSHGitClient))
        self.assertEqual('foo', c.host)
        self.assertEqual(None, c.port)
        self.assertEqual(None, c.username)
        self.assertEqual('bar/baz', path)

    def test_ssh_host_relpath(self):
        c, path = get_transport_and_path('foo.com:bar/baz')
        self.assertTrue(isinstance(c, SSHGitClient))
        self.assertEqual('foo.com', c.host)
        self.assertEqual(None, c.port)
        self.assertEqual(None, c.username)
        self.assertEqual('bar/baz', path)

    def test_ssh_user_host_relpath(self):
        c, path = get_transport_and_path('user@foo.com:bar/baz')
        self.assertTrue(isinstance(c, SSHGitClient))
        self.assertEqual('foo.com', c.host)
        self.assertEqual(None, c.port)
        self.assertEqual('user', c.username)
        self.assertEqual('bar/baz', path)

    def test_subprocess(self):
        c, path = get_transport_and_path('foo.bar/baz')
        self.assertTrue(isinstance(c, SubprocessGitClient))
        self.assertEqual('foo.bar/baz', path)

    def test_error(self):
        # Need to use a known urlparse.uses_netloc URL scheme to get the
        # expected parsing of the URL on Python versions less than 2.6.5
        c, path = get_transport_and_path('prospero://bar/baz')
        self.assertTrue(isinstance(c, SSHGitClient))

    def test_http(self):
        url = 'https://github.com/jelmer/dulwich'
        c, path = get_transport_and_path(url)
        self.assertTrue(isinstance(c, HttpGitClient))
        self.assertEqual('/jelmer/dulwich', path)


class TestGetTransportAndPathFromUrl(TestCase):

    def test_tcp(self):
        c, path = get_transport_and_path_from_url('git://foo.com/bar/baz')
        self.assertTrue(isinstance(c, TCPGitClient))
        self.assertEqual('foo.com', c._host)
        self.assertEqual(TCP_GIT_PORT, c._port)
        self.assertEqual('/bar/baz', path)

    def test_tcp_port(self):
        c, path = get_transport_and_path_from_url('git://foo.com:1234/bar/baz')
        self.assertTrue(isinstance(c, TCPGitClient))
        self.assertEqual('foo.com', c._host)
        self.assertEqual(1234, c._port)
        self.assertEqual('/bar/baz', path)

    def test_ssh_explicit(self):
        c, path = get_transport_and_path_from_url('git+ssh://foo.com/bar/baz')
        self.assertTrue(isinstance(c, SSHGitClient))
        self.assertEqual('foo.com', c.host)
        self.assertEqual(None, c.port)
        self.assertEqual(None, c.username)
        self.assertEqual('bar/baz', path)

    def test_ssh_port_explicit(self):
        c, path = get_transport_and_path_from_url(
            'git+ssh://foo.com:1234/bar/baz')
        self.assertTrue(isinstance(c, SSHGitClient))
        self.assertEqual('foo.com', c.host)
        self.assertEqual(1234, c.port)
        self.assertEqual('bar/baz', path)

    def test_ssh_abspath_explicit(self):
        c, path = get_transport_and_path_from_url('git+ssh://foo.com//bar/baz')
        self.assertTrue(isinstance(c, SSHGitClient))
        self.assertEqual('foo.com', c.host)
        self.assertEqual(None, c.port)
        self.assertEqual(None, c.username)
        self.assertEqual('/bar/baz', path)

    def test_ssh_port_abspath_explicit(self):
        c, path = get_transport_and_path_from_url(
            'git+ssh://foo.com:1234//bar/baz')
        self.assertTrue(isinstance(c, SSHGitClient))
        self.assertEqual('foo.com', c.host)
        self.assertEqual(1234, c.port)
        self.assertEqual('/bar/baz', path)

    def test_ssh_host_relpath(self):
        self.assertRaises(ValueError, get_transport_and_path_from_url,
            'foo.com:bar/baz')

    def test_ssh_user_host_relpath(self):
        self.assertRaises(ValueError, get_transport_and_path_from_url,
            'user@foo.com:bar/baz')

    def test_local_path(self):
        self.assertRaises(ValueError, get_transport_and_path_from_url,
            'foo.bar/baz')

    def test_error(self):
        # Need to use a known urlparse.uses_netloc URL scheme to get the
        # expected parsing of the URL on Python versions less than 2.6.5
        self.assertRaises(ValueError, get_transport_and_path_from_url,
            'prospero://bar/baz')

    def test_http(self):
        url = 'https://github.com/jelmer/dulwich'
        c, path = get_transport_and_path_from_url(url)
        self.assertTrue(isinstance(c, HttpGitClient))
        self.assertEqual('/jelmer/dulwich', path)

    def test_file(self):
        c, path = get_transport_and_path_from_url('file:///home/jelmer/foo')
        self.assertTrue(isinstance(c, SubprocessGitClient))
        self.assertEqual('/home/jelmer/foo', path)


>>>>>>> a410821b
class TestSSHVendor(object):

    def __init__(self):
        self.host = None
        self.command = ""
        self.username = None
        self.port = None

    def run_command(self, host, command, username=None, port=None):
        self.host = host
        self.command = command
        self.username = username
        self.port = port

        class Subprocess: pass
        setattr(Subprocess, 'read', lambda: None)
        setattr(Subprocess, 'write', lambda: None)
        setattr(Subprocess, 'can_read', lambda: None)
        return Subprocess()


class SSHGitClientTests(TestCase):

    def setUp(self):
        super(SSHGitClientTests, self).setUp()

        self.server = TestSSHVendor()
        self.real_vendor = client.get_ssh_vendor
        client.get_ssh_vendor = lambda: self.server

        self.client = SSHGitClient('git.samba.org')

    def tearDown(self):
        super(SSHGitClientTests, self).tearDown()
        client.get_ssh_vendor = self.real_vendor

    def test_default_command(self):
        self.assertEqual('git-upload-pack',
                self.client._get_cmd_path('upload-pack'))

    def test_alternative_command_path(self):
        self.client.alternative_paths['upload-pack'] = (
            '/usr/lib/git/git-upload-pack')
        self.assertEqual('/usr/lib/git/git-upload-pack',
            self.client._get_cmd_path('upload-pack'))

    def test_connect(self):
        server = self.server
        client = self.client

        client.username = "username"
        client.port = 1337

        client._connect("command", "/path/to/repo")
        self.assertEquals("username", server.username)
        self.assertEquals(1337, server.port)
        self.assertEquals(["git-command '/path/to/repo'"], server.command)

        client._connect("relative-command", "/~/path/to/repo")
        self.assertEquals(["git-relative-command '~/path/to/repo'"],
                          server.command)

<<<<<<< HEAD
=======

>>>>>>> a410821b
class ReportStatusParserTests(TestCase):

    def test_invalid_pack(self):
        parser = ReportStatusParser()
        parser.handle_packet("unpack error - foo bar")
        parser.handle_packet("ok refs/foo/bar")
        parser.handle_packet(None)
        self.assertRaises(SendPackError, parser.check)

    def test_update_refs_error(self):
        parser = ReportStatusParser()
        parser.handle_packet("unpack ok")
        parser.handle_packet("ng refs/foo/bar need to pull")
        parser.handle_packet(None)
        self.assertRaises(UpdateRefsError, parser.check)

    def test_ok(self):
        parser = ReportStatusParser()
        parser.handle_packet("unpack ok")
        parser.handle_packet("ok refs/foo/bar")
        parser.handle_packet(None)
<<<<<<< HEAD
        parser.check()
=======
        parser.check()


class LocalGitClientTests(TestCase):

    def test_fetch_into_empty(self):
        c = LocalGitClient()
        t = MemoryRepo()
        s = open_repo('a.git')
        self.assertEquals(s.get_refs(), c.fetch(s.path, t))
>>>>>>> a410821b
<|MERGE_RESOLUTION|>--- conflicted
+++ resolved
@@ -22,10 +22,7 @@
     client,
     )
 from dulwich.client import (
-<<<<<<< HEAD
-=======
     LocalGitClient,
->>>>>>> a410821b
     TraditionalGitClient,
     TCPGitClient,
     SubprocessGitClient,
@@ -35,10 +32,7 @@
     SendPackError,
     UpdateRefsError,
     get_transport_and_path,
-<<<<<<< HEAD
-=======
     get_transport_and_path_from_url,
->>>>>>> a410821b
     )
 from dulwich.tests import (
     TestCase,
@@ -46,28 +40,18 @@
 from dulwich.protocol import (
     TCP_GIT_PORT,
     Protocol,
-<<<<<<< HEAD
     )
 from dulwich.pack import (
     write_pack_objects,
     )
-=======
-    )
-from dulwich.pack import (
-    write_pack_objects,
-    )
->>>>>>> a410821b
 from dulwich.objects import (
     Commit,
     Tree
     )
-<<<<<<< HEAD
-=======
 from dulwich.repo import MemoryRepo
 from dulwich.tests.utils import (
     open_repo,
     )
->>>>>>> a410821b
 
 
 class DummyClient(TraditionalGitClient):
@@ -122,120 +106,6 @@
         self.client.fetch_pack('bla', lambda heads: [], None, None, None)
         self.assertEqual(self.rout.getvalue(), '0000')
 
-<<<<<<< HEAD
-    def test_get_transport_and_path_tcp(self):
-        client, path = get_transport_and_path('git://foo.com/bar/baz')
-        self.assertTrue(isinstance(client, TCPGitClient))
-        self.assertEqual('foo.com', client._host)
-        self.assertEqual(TCP_GIT_PORT, client._port)
-        self.assertEqual('/bar/baz', path)
-
-    def test_get_transport_and_path_tcp_port(self):
-        client, path = get_transport_and_path('git://foo.com:1234/bar/baz')
-        self.assertTrue(isinstance(client, TCPGitClient))
-        self.assertEqual('foo.com', client._host)
-        self.assertEqual(1234, client._port)
-        self.assertEqual('/bar/baz', path)
-
-    def test_get_transport_and_path_ssh_explicit(self):
-        client, path = get_transport_and_path('git+ssh://foo.com/bar/baz')
-        self.assertTrue(isinstance(client, SSHGitClient))
-        self.assertEqual('foo.com', client.host)
-        self.assertEqual(None, client.port)
-        self.assertEqual(None, client.username)
-        self.assertEqual('bar/baz', path)
-
-    def test_get_transport_and_path_ssh_port_explicit(self):
-        client, path = get_transport_and_path(
-            'git+ssh://foo.com:1234/bar/baz')
-        self.assertTrue(isinstance(client, SSHGitClient))
-        self.assertEqual('foo.com', client.host)
-        self.assertEqual(1234, client.port)
-        self.assertEqual('bar/baz', path)
-
-    def test_get_transport_and_path_ssh_abspath_explicit(self):
-        client, path = get_transport_and_path('git+ssh://foo.com//bar/baz')
-        self.assertTrue(isinstance(client, SSHGitClient))
-        self.assertEqual('foo.com', client.host)
-        self.assertEqual(None, client.port)
-        self.assertEqual(None, client.username)
-        self.assertEqual('/bar/baz', path)
-
-    def test_get_transport_and_path_ssh_port_abspath_explicit(self):
-        client, path = get_transport_and_path(
-            'git+ssh://foo.com:1234//bar/baz')
-        self.assertTrue(isinstance(client, SSHGitClient))
-        self.assertEqual('foo.com', client.host)
-        self.assertEqual(1234, client.port)
-        self.assertEqual('/bar/baz', path)
-
-    def test_get_transport_and_path_ssh_implicit(self):
-        client, path = get_transport_and_path('foo:/bar/baz')
-        self.assertTrue(isinstance(client, SSHGitClient))
-        self.assertEqual('foo', client.host)
-        self.assertEqual(None, client.port)
-        self.assertEqual(None, client.username)
-        self.assertEqual('/bar/baz', path)
-
-    def test_get_transport_and_path_ssh_host(self):
-        client, path = get_transport_and_path('foo.com:/bar/baz')
-        self.assertTrue(isinstance(client, SSHGitClient))
-        self.assertEqual('foo.com', client.host)
-        self.assertEqual(None, client.port)
-        self.assertEqual(None, client.username)
-        self.assertEqual('/bar/baz', path)
-
-    def test_get_transport_and_path_ssh_user_host(self):
-        client, path = get_transport_and_path('user@foo.com:/bar/baz')
-        self.assertTrue(isinstance(client, SSHGitClient))
-        self.assertEqual('foo.com', client.host)
-        self.assertEqual(None, client.port)
-        self.assertEqual('user', client.username)
-        self.assertEqual('/bar/baz', path)
-
-    def test_get_transport_and_path_ssh_relpath(self):
-        client, path = get_transport_and_path('foo:bar/baz')
-        self.assertTrue(isinstance(client, SSHGitClient))
-        self.assertEqual('foo', client.host)
-        self.assertEqual(None, client.port)
-        self.assertEqual(None, client.username)
-        self.assertEqual('bar/baz', path)
-
-    def test_get_transport_and_path_ssh_host_relpath(self):
-        client, path = get_transport_and_path('foo.com:bar/baz')
-        self.assertTrue(isinstance(client, SSHGitClient))
-        self.assertEqual('foo.com', client.host)
-        self.assertEqual(None, client.port)
-        self.assertEqual(None, client.username)
-        self.assertEqual('bar/baz', path)
-
-    def test_get_transport_and_path_ssh_user_host_relpath(self):
-        client, path = get_transport_and_path('user@foo.com:bar/baz')
-        self.assertTrue(isinstance(client, SSHGitClient))
-        self.assertEqual('foo.com', client.host)
-        self.assertEqual(None, client.port)
-        self.assertEqual('user', client.username)
-        self.assertEqual('bar/baz', path)
-
-    def test_get_transport_and_path_subprocess(self):
-        client, path = get_transport_and_path('foo.bar/baz')
-        self.assertTrue(isinstance(client, SubprocessGitClient))
-        self.assertEqual('foo.bar/baz', path)
-
-    def test_get_transport_and_path_error(self):
-        # Need to use a known urlparse.uses_netloc URL scheme to get the
-        # expected parsing of the URL on Python versions less than 2.6.5
-        self.assertRaises(ValueError, get_transport_and_path,
-        'prospero://bar/baz')
-
-    def test_get_transport_and_path_http(self):
-        url = 'https://github.com/jelmer/dulwich'
-        client, path = get_transport_and_path(url)
-        self.assertTrue(isinstance(client, HttpGitClient))
-        self.assertEqual('/jelmer/dulwich', path)
-
-=======
->>>>>>> a410821b
     def test_send_pack_no_sideband64k_with_update_ref_error(self):
         # No side-bank-64k reported by server shouldn't try to parse
         # side band data
@@ -278,7 +148,6 @@
             'refs/heads/master\x00 report-status delete-refs '
             'side-band-64k quiet ofs-delta\n'
             '0000')
-<<<<<<< HEAD
         self.rin.seek(0)
 
         def determine_wants(refs):
@@ -352,81 +221,6 @@
             '0000')
         self.rin.seek(0)
 
-=======
-        self.rin.seek(0)
-
-        def determine_wants(refs):
-            return {
-                'refs/heads/master': '310ca9477129b8586fa2afc779c1f57cf64bba6c'
-            }
-
-        def generate_pack_contents(have, want):
-            return {}
-
-        self.client.send_pack('/', determine_wants, generate_pack_contents)
-        self.assertEqual(self.rout.getvalue(), '0000')
-
-    def test_send_pack_delete_only(self):
-        self.rin.write(
-            '0063310ca9477129b8586fa2afc779c1f57cf64bba6c '
-            'refs/heads/master\x00report-status delete-refs ofs-delta\n'
-            '0000000eunpack ok\n'
-            '0019ok refs/heads/master\n'
-            '0000')
-        self.rin.seek(0)
-
-        def determine_wants(refs):
-            return {'refs/heads/master': '0' * 40}
-
-        def generate_pack_contents(have, want):
-            return {}
-
-        self.client.send_pack('/', determine_wants, generate_pack_contents)
-        self.assertEqual(
-            self.rout.getvalue(),
-            '007f310ca9477129b8586fa2afc779c1f57cf64bba6c '
-            '0000000000000000000000000000000000000000 '
-            'refs/heads/master\x00report-status ofs-delta0000')
-
-    def test_send_pack_new_ref_only(self):
-        self.rin.write(
-            '0063310ca9477129b8586fa2afc779c1f57cf64bba6c '
-            'refs/heads/master\x00report-status delete-refs ofs-delta\n'
-            '0000000eunpack ok\n'
-            '0019ok refs/heads/blah12\n'
-            '0000')
-        self.rin.seek(0)
-
-        def determine_wants(refs):
-            return {
-                'refs/heads/blah12':
-                '310ca9477129b8586fa2afc779c1f57cf64bba6c',
-                'refs/heads/master': '310ca9477129b8586fa2afc779c1f57cf64bba6c'
-            }
-
-        def generate_pack_contents(have, want):
-            return {}
-
-        f = StringIO()
-        empty_pack = write_pack_objects(f, {})
-        self.client.send_pack('/', determine_wants, generate_pack_contents)
-        self.assertEqual(
-            self.rout.getvalue(),
-            '007f0000000000000000000000000000000000000000 '
-            '310ca9477129b8586fa2afc779c1f57cf64bba6c '
-            'refs/heads/blah12\x00report-status ofs-delta0000%s'
-            % f.getvalue())
-
-    def test_send_pack_new_ref(self):
-        self.rin.write(
-            '0064310ca9477129b8586fa2afc779c1f57cf64bba6c '
-            'refs/heads/master\x00 report-status delete-refs ofs-delta\n'
-            '0000000eunpack ok\n'
-            '0019ok refs/heads/blah12\n'
-            '0000')
-        self.rin.seek(0)
-
->>>>>>> a410821b
         tree = Tree()
         commit = Commit()
         commit.tree = tree
@@ -479,8 +273,6 @@
         self.assertEqual(self.rout.getvalue(), '0000')
 
 
-<<<<<<< HEAD
-=======
 class TestGetTransportAndPath(TestCase):
 
     def test_tcp(self):
@@ -673,7 +465,6 @@
         self.assertEqual('/home/jelmer/foo', path)
 
 
->>>>>>> a410821b
 class TestSSHVendor(object):
 
     def __init__(self):
@@ -736,10 +527,7 @@
         self.assertEquals(["git-relative-command '~/path/to/repo'"],
                           server.command)
 
-<<<<<<< HEAD
-=======
-
->>>>>>> a410821b
+
 class ReportStatusParserTests(TestCase):
 
     def test_invalid_pack(self):
@@ -761,9 +549,6 @@
         parser.handle_packet("unpack ok")
         parser.handle_packet("ok refs/foo/bar")
         parser.handle_packet(None)
-<<<<<<< HEAD
-        parser.check()
-=======
         parser.check()
 
 
@@ -773,5 +558,4 @@
         c = LocalGitClient()
         t = MemoryRepo()
         s = open_repo('a.git')
-        self.assertEquals(s.get_refs(), c.fetch(s.path, t))
->>>>>>> a410821b
+        self.assertEquals(s.get_refs(), c.fetch(s.path, t))