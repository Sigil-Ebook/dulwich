# porcelain.py -- Porcelain-like layer on top of Dulwich
# Copyright (C) 2013 Jelmer Vernooij <jelmer@jelmer.uk>
#
# Dulwich is dual-licensed under the Apache License, Version 2.0 and the GNU
# General Public License as public by the Free Software Foundation; version 2.0
# or (at your option) any later version. You can redistribute it and/or
# modify it under the terms of either of these two licenses.
#
# Unless required by applicable law or agreed to in writing, software
# distributed under the License is distributed on an "AS IS" BASIS,
# WITHOUT WARRANTIES OR CONDITIONS OF ANY KIND, either express or implied.
# See the License for the specific language governing permissions and
# limitations under the License.
#
# You should have received a copy of the licenses; if not, see
# <http://www.gnu.org/licenses/> for a copy of the GNU General Public License
# and <http://www.apache.org/licenses/LICENSE-2.0> for a copy of the Apache
# License, Version 2.0.
#

"""Simple wrapper that provides porcelain-like functions on top of Dulwich.

Currently implemented:
 * archive
 * add
 * branch{_create,_delete,_list}
 * check-ignore
 * checkout
 * clone
 * commit
 * commit-tree
 * daemon
 * describe
 * diff-tree
 * fetch
 * init
 * ls-files
 * ls-remote
 * ls-tree
 * merge-base
 * pull
 * push
 * rm
 * remote{_add}
 * receive-pack
 * reset
 * rev-list
 * tag{_create,_delete,_list}
 * upload-pack
 * update-server-info
 * status
 * symbolic-ref

These functions are meant to behave similarly to the git subcommands.
Differences in behaviour are considered bugs.

Functions should generally accept both unicode strings and bytestrings
"""

from collections import namedtuple
from contextlib import (
    closing,
    contextmanager,
)
from io import BytesIO, RawIOBase
import datetime
import os
from pathlib import Path
import posixpath
import shutil
import stat
import sys
import time

from dulwich.archive import (
    tar_stream,
    )
from dulwich.client import (
    get_transport_and_path,
    )
from dulwich.config import (
    StackedConfig,
    )
from dulwich.diff_tree import (
    CHANGE_ADD,
    CHANGE_DELETE,
    CHANGE_MODIFY,
    CHANGE_RENAME,
    CHANGE_COPY,
    RENAME_CHANGE_TYPES,
    )
from dulwich.errors import (
    SendPackError,
    UpdateRefsError,
    )
from dulwich.ignore import IgnoreFilterManager
from dulwich.index import (
    blob_from_path_and_stat,
    get_unstaged_changes,
    os_sep_bytes
    )
from dulwich.object_store import (
    tree_lookup_path,
    )
from dulwich.objects import (
    Commit,
    Tag,
    format_timezone,
    parse_timezone,
    pretty_format_tree_entry,
    )
from dulwich.objectspec import (
    parse_commit,
    parse_object,
    parse_ref,
    parse_reftuples,
    parse_tree,
    )
from dulwich.pack import (
    write_pack_index,
    write_pack_objects,
    )
from dulwich.patch import (
    write_tree_diff,
    write_tree_workingdir_diff,
    write_tree_index_diff,
    write_index_workingdir_diff
)
from dulwich.protocol import (
    Protocol,
    ZERO_SHA,
    )
from dulwich.refs import (
    ANNOTATED_TAG_SUFFIX,
    LOCAL_BRANCH_PREFIX,
    strip_peeled_refs,
)
from dulwich.repo import (BaseRepo, Repo)
from dulwich.server import (
    FileSystemBackend,
    TCPGitServer,
    ReceivePackHandler,
    UploadPackHandler,
    update_server_info as server_update_server_info,
    )

from dulwich.merge_base import (
    find_merge_base,
    find_octopus_base
)

# Module level tuple definition for status output
GitStatus = namedtuple('GitStatus', 'staged unstaged untracked')


class NoneStream(RawIOBase):
    """Fallback if stdout or stderr are unavailable, does nothing."""
    def read(self, size=-1):
        return None

    def readall(self):
        return None

    def readinto(self, b):
        return None

    def write(self, b):
        return None


default_bytes_out_stream = (
    getattr(sys.stdout, 'buffer', None) or NoneStream())
default_bytes_err_stream = (
    getattr(sys.stderr, 'buffer', None) or NoneStream())


DEFAULT_ENCODING = 'utf-8'


class RemoteExists(Exception):
    """Raised when the remote already exists."""


def open_repo(path_or_repo):
    """Open an argument that can be a repository or a path for a repository."""
    if isinstance(path_or_repo, BaseRepo):
        return path_or_repo
    return Repo(path_or_repo)


@contextmanager
def _noop_context_manager(obj):
    """Context manager that has the same api as closing but does nothing."""
    yield obj


def open_repo_closing(path_or_repo):
    """Open an argument that can be a repository or a path for a repository.
    returns a context manager that will close the repo on exit if the argument
    is a path, else does nothing if the argument is a repo.
    """
    if isinstance(path_or_repo, BaseRepo):
        return _noop_context_manager(path_or_repo)
    return closing(Repo(path_or_repo))


def path_to_tree_path(repopath, path, tree_encoding=DEFAULT_ENCODING):
    """Convert a path to a path usable in an index, e.g. bytes and relative to
    the repository root.

    Args:
      repopath: Repository path, absolute or relative to the cwd
      path: A path, absolute or relative to the cwd
    Returns: A path formatted for use in e.g. an index
    """
    path = Path(path).resolve()
    repopath = Path(repopath).resolve()
    relpath = path.relative_to(repopath)
    if sys.platform == 'win32':
        return str(relpath).replace(os.path.sep, '/').encode(tree_encoding)
    else:
        return bytes(relpath)


def archive(repo, committish=None, outstream=default_bytes_out_stream,
            errstream=default_bytes_err_stream):
    """Create an archive.

    Args:
      repo: Path of repository for which to generate an archive.
      committish: Commit SHA1 or ref to use
      outstream: Output stream (defaults to stdout)
      errstream: Error stream (defaults to stderr)
    """

    if committish is None:
        committish = "HEAD"
    with open_repo_closing(repo) as repo_obj:
        c = parse_commit(repo_obj, committish)
        for chunk in tar_stream(
                repo_obj.object_store, repo_obj.object_store[c.tree],
                c.commit_time):
            outstream.write(chunk)


def update_server_info(repo="."):
    """Update server info files for a repository.

    Args:
      repo: path to the repository
    """
    with open_repo_closing(repo) as r:
        server_update_server_info(r)


def symbolic_ref(repo, ref_name, force=False):
    """Set git symbolic ref into HEAD.

    Args:
      repo: path to the repository
      ref_name: short name of the new ref
      force: force settings without checking if it exists in refs/heads
    """
    with open_repo_closing(repo) as repo_obj:
        ref_path = _make_branch_ref(ref_name)
        if not force and ref_path not in repo_obj.refs.keys():
            raise ValueError('fatal: ref `%s` is not a ref' % ref_name)
        repo_obj.refs.set_symbolic_ref(b'HEAD', ref_path)


def commit(repo=".", message=None, author=None, committer=None, encoding=None):
    """Create a new commit.

    Args:
      repo: Path to repository
      message: Optional commit message
      author: Optional author name and email
      committer: Optional committer name and email
    Returns: SHA1 of the new commit
    """
    # FIXME: Support --all argument
    # FIXME: Support --signoff argument
    if getattr(message, 'encode', None):
        message = message.encode(encoding or DEFAULT_ENCODING)
    if getattr(author, 'encode', None):
        author = author.encode(encoding or DEFAULT_ENCODING)
    if getattr(committer, 'encode', None):
        committer = committer.encode(encoding or DEFAULT_ENCODING)
    with open_repo_closing(repo) as r:
        return r.do_commit(
                message=message, author=author, committer=committer,
                encoding=encoding)


def commit_tree(repo, tree, message=None, author=None, committer=None):
    """Create a new commit object.

    Args:
      repo: Path to repository
      tree: An existing tree object
      author: Optional author name and email
      committer: Optional committer name and email
    """
    with open_repo_closing(repo) as r:
        return r.do_commit(
            message=message, tree=tree, committer=committer, author=author)


def init(path=".", bare=False):
    """Create a new git repository.

    Args:
      path: Path to repository.
      bare: Whether to create a bare repository.
    Returns: A Repo instance
    """
    if not os.path.exists(path):
        os.mkdir(path)

    if bare:
        return Repo.init_bare(path)
    else:
        return Repo.init(path)


def clone(source, target=None, bare=False, checkout=None,
          errstream=default_bytes_err_stream, outstream=None,
          origin=b"origin", depth=None, **kwargs):
    """Clone a local or remote git repository.

    Args:
      source: Path or URL for source repository
      target: Path to target repository (optional)
      bare: Whether or not to create a bare repository
      checkout: Whether or not to check-out HEAD after cloning
      errstream: Optional stream to write progress to
      outstream: Optional stream to write progress to (deprecated)
      origin: Name of remote from the repository used to clone
      depth: Depth to fetch at
    Returns: The new repository
    """
    # TODO(jelmer): This code overlaps quite a bit with Repo.clone
    if outstream is not None:
        import warnings
        warnings.warn(
            "outstream= has been deprecated in favour of errstream=.",
            DeprecationWarning, stacklevel=3)
        errstream = outstream

    if checkout is None:
        checkout = (not bare)
    if checkout and bare:
        raise ValueError("checkout and bare are incompatible")

    if target is None:
        target = source.split("/")[-1]

    if not os.path.exists(target):
        os.mkdir(target)

    if bare:
        r = Repo.init_bare(target)
    else:
        r = Repo.init(target)

    reflog_message = b'clone: from ' + source.encode('utf-8')
    try:
        fetch_result = fetch(
            r, source, origin, errstream=errstream, message=reflog_message,
            depth=depth, **kwargs)
        target_config = r.get_config()
        if not isinstance(source, bytes):
            source = source.encode(DEFAULT_ENCODING)
        target_config.set((b'remote', origin), b'url', source)
        target_config.set(
            (b'remote', origin), b'fetch',
            b'+refs/heads/*:refs/remotes/' + origin + b'/*')
        target_config.write_to_path()
        # TODO(jelmer): Support symref capability,
        # https://github.com/jelmer/dulwich/issues/485
        try:
            head = r[fetch_result[b'HEAD']]
        except KeyError:
            head = None
        else:
            r[b'HEAD'] = head.id
        if checkout and not bare and head is not None:
            errstream.write(b'Checking out ' + head.id + b'\n')
            r.reset_index(head.tree)
    except BaseException:
        shutil.rmtree(target)
        r.close()
        raise

    return r


def add(repo=".", paths=None):
    """Add files to the staging area.

    Args:
      repo: Repository for the files
      paths: Paths to add.  No value passed stages all modified files.
    Returns: Tuple with set of added files and ignored files
    """
    ignored = set()
    with open_repo_closing(repo) as r:
        repo_path = Path(r.path).resolve()
        ignore_manager = IgnoreFilterManager.from_repo(r)
        if not paths:
            paths = list(
<<<<<<< HEAD
                get_untracked_paths(os.getcwd(), r.path, r.open_index()))
            # extend with modified but unstaged files
            normalizer = r.get_blob_normalizer()
            filter_callback = normalizer.checkin_normalize
            paths.extend(list(get_unstaged_changes(r.open_index(),
                              r.path, filter_callback)))
=======
                get_untracked_paths(
                    str(Path(os.getcwd()).resolve()),
                    str(repo_path), r.open_index()))
>>>>>>> 2b714c51
        relpaths = []
        if not isinstance(paths, list):
            paths = [paths]
        for p in paths:
            relpath = str(Path(p).resolve().relative_to(repo_path))
            # FIXME: Support patterns, directories.
            if ignore_manager.is_ignored(relpath):
                ignored.add(relpath)
                continue
            relpaths.append(relpath)
        r.stage(relpaths)
    return (relpaths, ignored)


def _is_subdir(subdir, parentdir):
    """Check whether subdir is parentdir or a subdir of parentdir

        If parentdir or subdir is a relative path, it will be disamgibuated
        relative to the pwd.
    """
    parentdir_abs = os.path.realpath(parentdir) + os.path.sep
    subdir_abs = os.path.realpath(subdir) + os.path.sep
    return subdir_abs.startswith(parentdir_abs)


# TODO: option to remove ignored files also, in line with `git clean -fdx`
def clean(repo=".", target_dir=None):
    """Remove any untracked files from the target directory recursively

    Equivalent to running `git clean -fd` in target_dir.

    Args:
      repo: Repository where the files may be tracked
      target_dir: Directory to clean - current directory if None
    """
    if target_dir is None:
        target_dir = os.getcwd()

    with open_repo_closing(repo) as r:
        if not _is_subdir(target_dir, r.path):
            raise ValueError("target_dir must be in the repo's working dir")

        index = r.open_index()
        ignore_manager = IgnoreFilterManager.from_repo(r)

        paths_in_wd = _walk_working_dir_paths(target_dir, r.path)
        # Reverse file visit order, so that files and subdirectories are
        # removed before containing directory
        for ap, is_dir in reversed(list(paths_in_wd)):
            if is_dir:
                # All subdirectories and files have been removed if untracked,
                # so dir contains no tracked files iff it is empty.
                is_empty = len(os.listdir(ap)) == 0
                if is_empty:
                    os.rmdir(ap)
            else:
                ip = path_to_tree_path(r.path, ap)
                is_tracked = ip in index

                rp = os.path.relpath(ap, r.path)
                is_ignored = ignore_manager.is_ignored(rp)

                if not is_tracked and not is_ignored:
                    os.remove(ap)


def remove(repo=".", paths=None, cached=False):
    """Remove files from the staging area.

    Args:
      repo: Repository for the files
      paths: Paths to remove
    """
    with open_repo_closing(repo) as r:
        index = r.open_index()
        for p in paths:
            full_path = os.fsencode(os.path.abspath(p))
            tree_path = path_to_tree_path(r.path, p)
            try:
                index_sha = index[tree_path].sha
            except KeyError:
                raise Exception('%s did not match any files' % p)

            if not cached:
                try:
                    st = os.lstat(full_path)
                except OSError:
                    pass
                else:
                    try:
                        blob = blob_from_path_and_stat(full_path, st)
                    except IOError:
                        pass
                    else:
                        try:
                            committed_sha = tree_lookup_path(
                                r.__getitem__, r[r.head()].tree, tree_path)[1]
                        except KeyError:
                            committed_sha = None

                        if blob.id != index_sha and index_sha != committed_sha:
                            raise Exception(
                                'file has staged content differing '
                                'from both the file and head: %s' % p)

                        if index_sha != committed_sha:
                            raise Exception(
                                'file has staged changes: %s' % p)
                        os.remove(full_path)
            del index[tree_path]
        index.write()


rm = remove


def commit_decode(commit, contents, default_encoding=DEFAULT_ENCODING):
    if commit.encoding:
        encoding = commit.encoding.decode('ascii')
    else:
        encoding = default_encoding
    return contents.decode(encoding, "replace")


def commit_encode(commit, contents, default_encoding=DEFAULT_ENCODING):
    if commit.encoding:
        encoding = commit.encoding.decode('ascii')
    else:
        encoding = default_encoding
    return contents.encode(encoding)


def print_commit(commit, decode, outstream=sys.stdout):
    """Write a human-readable commit log entry.

    Args:
      commit: A `Commit` object
      outstream: A stream file to write to
    """
    outstream.write("-" * 50 + "\n")
    outstream.write("commit: " + commit.id.decode('ascii') + "\n")
    if len(commit.parents) > 1:
        outstream.write(
            "merge: " +
            "...".join([c.decode('ascii') for c in commit.parents[1:]]) + "\n")
    outstream.write("Author: " + decode(commit.author) + "\n")
    if commit.author != commit.committer:
        outstream.write("Committer: " + decode(commit.committer) + "\n")

    time_tuple = time.gmtime(commit.author_time + commit.author_timezone)
    time_str = time.strftime("%a %b %d %Y %H:%M:%S", time_tuple)
    timezone_str = format_timezone(commit.author_timezone).decode('ascii')
    outstream.write("Date:   " + time_str + " " + timezone_str + "\n")
    outstream.write("\n")
    outstream.write(decode(commit.message) + "\n")
    outstream.write("\n")


def print_tag(tag, decode, outstream=sys.stdout):
    """Write a human-readable tag.

    Args:
      tag: A `Tag` object
      decode: Function for decoding bytes to unicode string
      outstream: A stream to write to
    """
    outstream.write("Tagger: " + decode(tag.tagger) + "\n")
    time_tuple = time.gmtime(tag.tag_time + tag.tag_timezone)
    time_str = time.strftime("%a %b %d %Y %H:%M:%S", time_tuple)
    timezone_str = format_timezone(tag.tag_timezone).decode('ascii')
    outstream.write("Date:   " + time_str + " " + timezone_str + "\n")
    outstream.write("\n")
    outstream.write(decode(tag.message) + "\n")
    outstream.write("\n")


def show_blob(repo, blob, decode, outstream=sys.stdout):
    """Write a blob to a stream.

    Args:
      repo: A `Repo` object
      blob: A `Blob` object
      decode: Function for decoding bytes to unicode string
      outstream: A stream file to write to
    """
    outstream.write(decode(blob.data))


def show_commit(repo, commit, decode, outstream=sys.stdout):
    """Show a commit to a stream.

    Args:
      repo: A `Repo` object
      commit: A `Commit` object
      decode: Function for decoding bytes to unicode string
      outstream: Stream to write to
    """
    print_commit(commit, decode=decode, outstream=outstream)
    if commit.parents:
        parent_commit = repo[commit.parents[0]]
        base_tree = parent_commit.tree
    else:
        base_tree = None
    diffstream = BytesIO()
    write_tree_diff(
        diffstream,
        repo.object_store, base_tree, commit.tree)
    diffstream.seek(0)
    outstream.write(commit_decode(commit, diffstream.getvalue()))


def show_tree(repo, tree, decode, outstream=sys.stdout):
    """Print a tree to a stream.

    Args:
      repo: A `Repo` object
      tree: A `Tree` object
      decode: Function for decoding bytes to unicode string
      outstream: Stream to write to
    """
    for n in tree:
        outstream.write(decode(n) + "\n")


def show_tag(repo, tag, decode, outstream=sys.stdout):
    """Print a tag to a stream.

    Args:
      repo: A `Repo` object
      tag: A `Tag` object
      decode: Function for decoding bytes to unicode string
      outstream: Stream to write to
    """
    print_tag(tag, decode, outstream)
    show_object(repo, repo[tag.object[1]], decode, outstream)


def show_object(repo, obj, decode, outstream):
    return {
        b"tree": show_tree,
        b"blob": show_blob,
        b"commit": show_commit,
        b"tag": show_tag,
            }[obj.type_name](repo, obj, decode, outstream)


def print_name_status(changes):
    """Print a simple status summary, listing changed files.
    """
    for change in changes:
        if not change:
            continue
        if isinstance(change, list):
            change = change[0]
        if change.type == CHANGE_ADD:
            path1 = change.new.path
            path2 = ''
            kind = 'A'
        elif change.type == CHANGE_DELETE:
            path1 = change.old.path
            path2 = ''
            kind = 'D'
        elif change.type == CHANGE_MODIFY:
            path1 = change.new.path
            path2 = ''
            kind = 'M'
        elif change.type in RENAME_CHANGE_TYPES:
            path1 = change.old.path
            path2 = change.new.path
            if change.type == CHANGE_RENAME:
                kind = 'R'
            elif change.type == CHANGE_COPY:
                kind = 'C'
        yield '%-8s%-20s%-20s' % (kind, path1, path2)


def log(repo=".", paths=None, outstream=sys.stdout, max_entries=None,
        reverse=False, name_status=False):
    """Write commit logs.

    Args:
      repo: Path to repository
      paths: Optional set of specific paths to print entries for
      outstream: Stream to write log output to
      reverse: Reverse order in which entries are printed
      name_status: Print name status
      max_entries: Optional maximum number of entries to display
    """
    with open_repo_closing(repo) as r:
        walker = r.get_walker(
            max_entries=max_entries, paths=paths, reverse=reverse)
        for entry in walker:
            def decode(x):
                return commit_decode(entry.commit, x)
            print_commit(entry.commit, decode, outstream)
            if name_status:
                outstream.writelines(
                    [line+'\n' for line in print_name_status(entry.changes())])


# TODO(jelmer): better default for encoding?
def show(repo=".", objects=None, outstream=sys.stdout,
         default_encoding=DEFAULT_ENCODING):
    """Print the changes in a commit.

    Args:
      repo: Path to repository
      objects: Objects to show (defaults to [HEAD])
      outstream: Stream to write to
      default_encoding: Default encoding to use if none is set in the
        commit
    """
    if objects is None:
        objects = ["HEAD"]
    if not isinstance(objects, list):
        objects = [objects]
    with open_repo_closing(repo) as r:
        for objectish in objects:
            o = parse_object(r, objectish)
            if isinstance(o, Commit):
                def decode(x):
                    return commit_decode(o, x, default_encoding)
            else:
                def decode(x):
                    return x.decode(default_encoding)
            show_object(r, o, decode, outstream)


def diff_tree(repo, old_tree, new_tree, outstream=sys.stdout):
    """Compares the content and mode of blobs found via two tree objects.

    Args:
      repo: Path to repository
      old_tree: Id of old tree
      new_tree: Id of new tree
      outstream: Stream to write to
    """
    with open_repo_closing(repo) as r:
        diffstream = BytesIO()
        write_tree_diff(diffstream, r.object_store, old_tree, new_tree)
        diffstream.seek(0)
        # write bytes directly to output stream under python 2.7 and 3.x
        outstream.flush()
        getattr(outstream, 'buffer', outstream).write(diffstream.getvalue())
        outstream.flush()


def rev_list(repo, commits, outstream=sys.stdout):
    """Lists commit objects in reverse chronological order.

    Args:
      repo: Path to repository
      commits: Commits over which to iterate
      outstream: Stream to write to
    """
    with open_repo_closing(repo) as r:
        for entry in r.get_walker(include=[r[c].id for c in commits]):
            outstream.write(entry.commit.id + b"\n")


def tag(*args, **kwargs):
    import warnings
    warnings.warn("tag has been deprecated in favour of tag_create.",
                  DeprecationWarning)
    return tag_create(*args, **kwargs)


def tag_create(
        repo, tag, author=None, message=None, annotated=False,
        objectish="HEAD", tag_time=None, tag_timezone=None,
        sign=False):
    """Creates a tag in git via dulwich calls:

    Args:
      repo: Path to repository
      tag: tag string
      author: tag author (optional, if annotated is set)
      message: tag message (optional)
      annotated: whether to create an annotated tag
      objectish: object the tag should point at, defaults to HEAD
      tag_time: Optional time for annotated tag
      tag_timezone: Optional timezone for annotated tag
      sign: GPG Sign the tag
    """

    with open_repo_closing(repo) as r:
        object = parse_object(r, objectish)

        if annotated:
            # Create the tag object
            tag_obj = Tag()
            if author is None:
                # TODO(jelmer): Don't use repo private method.
                author = r._get_user_identity(r.get_config_stack())
            tag_obj.tagger = author
            tag_obj.message = message
            tag_obj.name = tag
            tag_obj.object = (type(object), object.id)
            if tag_time is None:
                tag_time = int(time.time())
            tag_obj.tag_time = tag_time
            if tag_timezone is None:
                # TODO(jelmer) Use current user timezone rather than UTC
                tag_timezone = 0
            elif isinstance(tag_timezone, str):
                tag_timezone = parse_timezone(tag_timezone)
            tag_obj.tag_timezone = tag_timezone
            if sign:
                import gpg
                with gpg.Context(armor=True) as c:
                    tag_obj.signature, unused_result = c.sign(
                        tag_obj.as_raw_string())
            r.object_store.add_object(tag_obj)
            tag_id = tag_obj.id
        else:
            tag_id = object.id

        r.refs[_make_tag_ref(tag)] = tag_id


def list_tags(*args, **kwargs):
    import warnings
    warnings.warn("list_tags has been deprecated in favour of tag_list.",
                  DeprecationWarning)
    return tag_list(*args, **kwargs)


def tag_list(repo, outstream=sys.stdout):
    """List all tags.

    Args:
      repo: Path to repository
      outstream: Stream to write tags to
    """
    with open_repo_closing(repo) as r:
        tags = sorted(r.refs.as_dict(b"refs/tags"))
        return tags


def tag_delete(repo, name):
    """Remove a tag.

    Args:
      repo: Path to repository
      name: Name of tag to remove
    """
    with open_repo_closing(repo) as r:
        if isinstance(name, bytes):
            names = [name]
        elif isinstance(name, list):
            names = name
        else:
            raise TypeError("Unexpected tag name type %r" % name)
        for name in names:
            del r.refs[_make_tag_ref(name)]


def reset(repo, mode, treeish="HEAD"):
    """Reset current HEAD to the specified state.

    Args:
      repo: Path to repository
      mode: Mode ("hard", "soft", "mixed")
      treeish: Treeish to reset to
    """

    if mode != "hard":
        raise ValueError("hard is the only mode currently supported")

    with open_repo_closing(repo) as r:
        tree = parse_tree(r, treeish)
        r.reset_index(tree.id)


def push(repo, remote_location, refspecs,
         outstream=default_bytes_out_stream,
         errstream=default_bytes_err_stream, **kwargs):
    """Remote push with dulwich via dulwich.client

    Args:
      repo: Path to repository
      remote_location: Location of the remote
      refspecs: Refs to push to remote
      outstream: A stream file to write output
      errstream: A stream file to write errors
    """

    # Open the repo
    with open_repo_closing(repo) as r:

        # Get the client and path
        client, path = get_transport_and_path(
                remote_location, config=r.get_config_stack(), **kwargs)

        selected_refs = []

        def update_refs(refs):
            selected_refs.extend(parse_reftuples(r.refs, refs, refspecs))
            new_refs = {}
            # TODO: Handle selected_refs == {None: None}
            for (lh, rh, force) in selected_refs:
                if lh is None:
                    new_refs[rh] = ZERO_SHA
                else:
                    new_refs[rh] = r.refs[lh]
            return new_refs

        err_encoding = getattr(errstream, 'encoding', None) or DEFAULT_ENCODING
        remote_location_bytes = client.get_url(path).encode(err_encoding)
        try:
            client.send_pack(
                path, update_refs,
                generate_pack_data=r.generate_pack_data,
                progress=errstream.write)
            errstream.write(
                b"Push to " + remote_location_bytes + b" successful.\n")
        except UpdateRefsError as e:
            errstream.write(b"Push to " + remote_location_bytes +
                            b" failed -> " + e.message.encode(err_encoding) +
                            b"\n")
        except SendPackError as e:
            errstream.write(b"Push to " + remote_location_bytes +
                            b" failed -> " + e.args[0] + b"\n")


def pull(repo, remote_location=None, refspecs=None,
         outstream=default_bytes_out_stream,
         errstream=default_bytes_err_stream, **kwargs):
    """Pull from remote via dulwich.client

    Args:
      repo: Path to repository
      remote_location: Location of the remote
      refspec: refspecs to fetch
      outstream: A stream file to write to output
      errstream: A stream file to write to errors
    """
    # Open the repo
    with open_repo_closing(repo) as r:
        if remote_location is None:
            config = r.get_config()
            remote_name = get_branch_remote(r.path)
            section = (b'remote', remote_name)

            if config.has_section(section):
                url = config.get(section, 'url')
                remote_location = url.decode()

        if refspecs is None:
            refspecs = [b"HEAD"]
        selected_refs = []

        def determine_wants(remote_refs):
            selected_refs.extend(
                parse_reftuples(remote_refs, r.refs, refspecs))
            return [remote_refs[lh] for (lh, rh, force) in selected_refs]
        client, path = get_transport_and_path(
                remote_location, config=r.get_config_stack(), **kwargs)
        fetch_result = client.fetch(
            path, r, progress=errstream.write, determine_wants=determine_wants)
        for (lh, rh, force) in selected_refs:
            r.refs[rh] = fetch_result.refs[lh]
        if selected_refs:
            r[b'HEAD'] = fetch_result.refs[selected_refs[0][1]]

        # Perform 'git checkout .' - syncs staged changes
        tree = r[b"HEAD"].tree
        r.reset_index(tree=tree)


def status(repo=".", ignored=False):
    """Returns staged, unstaged, and untracked changes relative to the HEAD.

    Args:
      repo: Path to repository or repository object
      ignored: Whether to include ignored files in `untracked`
    Returns: GitStatus tuple,
        staged -  dict with lists of staged paths (diff index/HEAD)
        unstaged -  list of unstaged paths (diff index/working-tree)
        untracked - list of untracked, un-ignored & non-.git paths
    """
    with open_repo_closing(repo) as r:
        # 1. Get status of staged
        tracked_changes = get_tree_changes(r)
        # 2. Get status of unstaged
        index = r.open_index()
        normalizer = r.get_blob_normalizer()
        filter_callback = normalizer.checkin_normalize
        unstaged_changes = list(
            get_unstaged_changes(index, r.path, filter_callback)
        )
        ignore_manager = IgnoreFilterManager.from_repo(r)
        untracked_paths = get_untracked_paths(r.path, r.path, index)
        if ignored:
            untracked_changes = list(untracked_paths)
        else:
            untracked_changes = [
                    p for p in untracked_paths
                    if not ignore_manager.is_ignored(p)]
        return GitStatus(tracked_changes, unstaged_changes, untracked_changes)


def _walk_working_dir_paths(frompath, basepath):
    """Get path, is_dir for files in working dir from frompath

    Args:
      frompath: Path to begin walk
      basepath: Path to compare to
    """
    # Note os.walk will return bytes if passed in a bytes path
    # otherwise str
    _SKIP = '.git'
    if isinstance(frompath, bytes):
        _SKIP = b'.git'

    for dirpath, dirnames, filenames in os.walk(frompath):
        # Skip .git and below.
        if _SKIP in dirnames:
            dirnames.remove(_SKIP)
            if dirpath != basepath:
                continue

        if _SKIP in filenames:
            filenames.remove(_SKIP)
            if dirpath != basepath:
                continue

        if dirpath != frompath:
            yield dirpath, True

        for filename in filenames:
            filepath = os.path.join(dirpath, filename)
            yield filepath, False


def get_untracked_paths(frompath, basepath, index):
    """Get untracked paths.

    Args:
    ;param frompath: Path to walk
      basepath: Path to compare to
      index: Index to check against
    """
    for ap, is_dir in _walk_working_dir_paths(frompath, basepath):
        if not is_dir:
            ip = path_to_tree_path(basepath, ap)
            if ip not in index:
                yield os.path.relpath(ap, frompath)


def get_tree_changes(repo):
    """Return add/delete/modify changes to tree by comparing index to HEAD.

    Args:
      repo: repo path or object
    Returns: dict with lists for each type of change
    """
    with open_repo_closing(repo) as r:
        index = r.open_index()

        # Compares the Index to the HEAD & determines changes
        # Iterate through the changes and report add/delete/modify
        # TODO: call out to dulwich.diff_tree somehow.
        tracked_changes = {
            'add': [],
            'delete': [],
            'modify': [],
        }
        try:
            tree_id = r[b'HEAD'].tree
        except KeyError:
            tree_id = None

        for change in index.changes_from_tree(r.object_store, tree_id):
            if not change[0][0]:
                tracked_changes['add'].append(change[0][1])
            elif not change[0][1]:
                tracked_changes['delete'].append(change[0][0])
            elif change[0][0] == change[0][1]:
                tracked_changes['modify'].append(change[0][0])
            else:
                raise AssertionError('git mv ops not yet supported')
        return tracked_changes


def daemon(path=".", address=None, port=None):
    """Run a daemon serving Git requests over TCP/IP.

    Args:
      path: Path to the directory to serve.
      address: Optional address to listen on (defaults to ::)
      port: Optional port to listen on (defaults to TCP_GIT_PORT)
    """
    # TODO(jelmer): Support git-daemon-export-ok and --export-all.
    backend = FileSystemBackend(path)
    server = TCPGitServer(backend, address, port)
    server.serve_forever()


def web_daemon(path=".", address=None, port=None):
    """Run a daemon serving Git requests over HTTP.

    Args:
      path: Path to the directory to serve
      address: Optional address to listen on (defaults to ::)
      port: Optional port to listen on (defaults to 80)
    """
    from dulwich.web import (
        make_wsgi_chain,
        make_server,
        WSGIRequestHandlerLogger,
        WSGIServerLogger)

    backend = FileSystemBackend(path)
    app = make_wsgi_chain(backend)
    server = make_server(address, port, app,
                         handler_class=WSGIRequestHandlerLogger,
                         server_class=WSGIServerLogger)
    server.serve_forever()


def upload_pack(path=".", inf=None, outf=None):
    """Upload a pack file after negotiating its contents using smart protocol.

    Args:
      path: Path to the repository
      inf: Input stream to communicate with client
      outf: Output stream to communicate with client
    """
    if outf is None:
        outf = getattr(sys.stdout, 'buffer', sys.stdout)
    if inf is None:
        inf = getattr(sys.stdin, 'buffer', sys.stdin)
    path = os.path.expanduser(path)
    backend = FileSystemBackend(path)

    def send_fn(data):
        outf.write(data)
        outf.flush()
    proto = Protocol(inf.read, send_fn)
    handler = UploadPackHandler(backend, [path], proto)
    # FIXME: Catch exceptions and write a single-line summary to outf.
    handler.handle()
    return 0


def receive_pack(path=".", inf=None, outf=None):
    """Receive a pack file after negotiating its contents using smart protocol.

    Args:
      path: Path to the repository
      inf: Input stream to communicate with client
      outf: Output stream to communicate with client
    """
    if outf is None:
        outf = getattr(sys.stdout, 'buffer', sys.stdout)
    if inf is None:
        inf = getattr(sys.stdin, 'buffer', sys.stdin)
    path = os.path.expanduser(path)
    backend = FileSystemBackend(path)

    def send_fn(data):
        outf.write(data)
        outf.flush()
    proto = Protocol(inf.read, send_fn)
    handler = ReceivePackHandler(backend, [path], proto)
    # FIXME: Catch exceptions and write a single-line summary to outf.
    handler.handle()
    return 0


def _make_branch_ref(name):
    if getattr(name, 'encode', None):
        name = name.encode(DEFAULT_ENCODING)
    return LOCAL_BRANCH_PREFIX + name


def _make_tag_ref(name):
    if getattr(name, 'encode', None):
        name = name.encode(DEFAULT_ENCODING)
    return b"refs/tags/" + name


def branch_delete(repo, name):
    """Delete a branch.

    Args:
      repo: Path to the repository
      name: Name of the branch
    """
    with open_repo_closing(repo) as r:
        if isinstance(name, list):
            names = name
        else:
            names = [name]
        for name in names:
            del r.refs[_make_branch_ref(name)]


def branch_create(repo, name, objectish=None, force=False):
    """Create a branch.

    Args:
      repo: Path to the repository
      name: Name of the new branch
      objectish: Target object to point new branch at (defaults to HEAD)
      force: Force creation of branch, even if it already exists
    """
    with open_repo_closing(repo) as r:
        if objectish is None:
            objectish = "HEAD"
        object = parse_object(r, objectish)
        refname = _make_branch_ref(name)
        ref_message = b"branch: Created from " + objectish.encode('utf-8')
        if force:
            r.refs.set_if_equals(refname, None, object.id, message=ref_message)
        else:
            if not r.refs.add_if_new(refname, object.id, message=ref_message):
                raise KeyError("Branch with name %s already exists." % name)


def branch_list(repo):
    """List all branches.

    Args:
      repo: Path to the repository
    """
    with open_repo_closing(repo) as r:
        return r.refs.keys(base=LOCAL_BRANCH_PREFIX)


def active_branch(repo):
    """Return the active branch in the repository, if any.

    Args:
      repo: Repository to open
    Returns:
      branch name
    Raises:
      KeyError: if the repository does not have a working tree
      IndexError: if HEAD is floating
    """
    with open_repo_closing(repo) as r:
        active_ref = r.refs.follow(b'HEAD')[0][1]
        if not active_ref.startswith(LOCAL_BRANCH_PREFIX):
            raise ValueError(active_ref)
        return active_ref[len(LOCAL_BRANCH_PREFIX):]


def get_branch_remote(repo):
    """Return the active branch's remote name, if any.

    Args:
      repo: Repository to open
    Returns:
      remote name
    Raises:
      KeyError: if the repository does not have a working tree
    """
    with open_repo_closing(repo) as r:
        branch_name = active_branch(r.path)
        config = r.get_config()
        try:
            remote_name = config.get((b'branch', branch_name), 'remote')
        except KeyError:
            remote_name = b'origin'
    return remote_name


def fetch(repo, remote_location, remote_name=b'origin', outstream=sys.stdout,
          errstream=default_bytes_err_stream, message=None, depth=None,
          prune=False, prune_tags=False, **kwargs):
    """Fetch objects from a remote server.

    Args:
      repo: Path to the repository
      remote_location: String identifying a remote server
      remote_name: Name for remote server
      outstream: Output stream (defaults to stdout)
      errstream: Error stream (defaults to stderr)
      message: Reflog message (defaults to b"fetch: from <remote_name>")
      depth: Depth to fetch at
      prune: Prune remote removed refs
      prune_tags: Prune reomte removed tags
    Returns:
      Dictionary with refs on the remote
    """
    if message is None:
        message = b'fetch: from ' + remote_location.encode("utf-8")
    with open_repo_closing(repo) as r:
        client, path = get_transport_and_path(
            remote_location, config=r.get_config_stack(), **kwargs)
        fetch_result = client.fetch(path, r, progress=errstream.write,
                                    depth=depth)
        stripped_refs = strip_peeled_refs(fetch_result.refs)
        branches = {
            n[len(LOCAL_BRANCH_PREFIX):]: v for (n, v) in stripped_refs.items()
            if n.startswith(LOCAL_BRANCH_PREFIX)}
        r.refs.import_refs(
            b'refs/remotes/' + remote_name, branches, message=message,
            prune=prune)
        tags = {
            n[len(b'refs/tags/'):]: v for (n, v) in stripped_refs.items()
            if n.startswith(b'refs/tags/') and
            not n.endswith(ANNOTATED_TAG_SUFFIX)}
        r.refs.import_refs(
            b'refs/tags', tags, message=message,
            prune=prune_tags)
    return fetch_result.refs


def ls_remote(remote, config=None, **kwargs):
    """List the refs in a remote.

    Args:
      remote: Remote repository location
      config: Configuration to use
    Returns:
      Dictionary with remote refs
    """
    if config is None:
        config = StackedConfig.default()
    client, host_path = get_transport_and_path(remote, config=config, **kwargs)
    return client.get_refs(host_path)


def repack(repo):
    """Repack loose files in a repository.

    Currently this only packs loose objects.

    Args:
      repo: Path to the repository
    """
    with open_repo_closing(repo) as r:
        r.object_store.pack_loose_objects()


def pack_objects(repo, object_ids, packf, idxf, delta_window_size=None):
    """Pack objects into a file.

    Args:
      repo: Path to the repository
      object_ids: List of object ids to write
      packf: File-like object to write to
      idxf: File-like object to write to (can be None)
    """
    with open_repo_closing(repo) as r:
        entries, data_sum = write_pack_objects(
            packf,
            r.object_store.iter_shas((oid, None) for oid in object_ids),
            delta_window_size=delta_window_size)
    if idxf is not None:
        entries = sorted([(k, v[0], v[1]) for (k, v) in entries.items()])
        write_pack_index(idxf, entries, data_sum)


def ls_tree(repo, treeish=b"HEAD", outstream=sys.stdout, recursive=False,
            name_only=False):
    """List contents of a tree.

    Args:
      repo: Path to the repository
      tree_ish: Tree id to list
      outstream: Output stream (defaults to stdout)
      recursive: Whether to recursively list files
      name_only: Only print item name
    """
    def list_tree(store, treeid, base):
        for (name, mode, sha) in store[treeid].iteritems():
            if base:
                name = posixpath.join(base, name)
            if name_only:
                outstream.write(name + b"\n")
            else:
                outstream.write(pretty_format_tree_entry(name, mode, sha))
            if stat.S_ISDIR(mode) and recursive:
                list_tree(store, sha, name)
    with open_repo_closing(repo) as r:
        tree = parse_tree(r, treeish)
        list_tree(r.object_store, tree.id, "")


def remote_add(repo, name, url):
    """Add a remote.

    Args:
      repo: Path to the repository
      name: Remote name
      url: Remote URL
    """
    if not isinstance(name, bytes):
        name = name.encode(DEFAULT_ENCODING)
    if not isinstance(url, bytes):
        url = url.encode(DEFAULT_ENCODING)
    with open_repo_closing(repo) as r:
        c = r.get_config()
        section = (b'remote', name)
        if c.has_section(section):
            raise RemoteExists(section)
        c.set(section, b"url", url)
        c.write_to_path()


def check_ignore(repo, paths, no_index=False):
    """Debug gitignore files.

    Args:
      repo: Path to the repository
      paths: List of paths to check for
      no_index: Don't check index
    Returns: List of ignored files
    """
    with open_repo_closing(repo) as r:
        index = r.open_index()
        ignore_manager = IgnoreFilterManager.from_repo(r)
        for path in paths:
            if not no_index and path_to_tree_path(r.path, path) in index:
                continue
            if os.path.isabs(path):
                path = os.path.relpath(path, r.path)
            if ignore_manager.is_ignored(path):
                yield path


def update_head(repo, target, detached=False, new_branch=None):
    """Update HEAD to point at a new branch/commit.

    Note that this does not actually update the working tree.

    Args:
      repo: Path to the repository
      detach: Create a detached head
      target: Branch or committish to switch to
      new_branch: New branch to create
    """
    with open_repo_closing(repo) as r:
        if new_branch is not None:
            to_set = _make_branch_ref(new_branch)
        else:
            to_set = b"HEAD"
        if detached:
            # TODO(jelmer): Provide some way so that the actual ref gets
            # updated rather than what it points to, so the delete isn't
            # necessary.
            del r.refs[to_set]
            r.refs[to_set] = parse_commit(r, target).id
        else:
            r.refs.set_symbolic_ref(to_set, parse_ref(r, target))
        if new_branch is not None:
            r.refs.set_symbolic_ref(b"HEAD", to_set)


def check_mailmap(repo, contact):
    """Check canonical name and email of contact.

    Args:
      repo: Path to the repository
      contact: Contact name and/or email
    Returns: Canonical contact data
    """
    with open_repo_closing(repo) as r:
        from dulwich.mailmap import Mailmap
        try:
            mailmap = Mailmap.from_path(os.path.join(r.path, '.mailmap'))
        except FileNotFoundError:
            mailmap = Mailmap()
        return mailmap.lookup(contact)


def fsck(repo):
    """Check a repository.

    Args:
      repo: A path to the repository
    Returns: Iterator over errors/warnings
    """
    with open_repo_closing(repo) as r:
        # TODO(jelmer): check pack files
        # TODO(jelmer): check graph
        # TODO(jelmer): check refs
        for sha in r.object_store:
            o = r.object_store[sha]
            try:
                o.check()
            except Exception as e:
                yield (sha, e)


def stash_list(repo):
    """List all stashes in a repository."""
    with open_repo_closing(repo) as r:
        from dulwich.stash import Stash
        stash = Stash.from_repo(r)
        return enumerate(list(stash.stashes()))


def stash_push(repo):
    """Push a new stash onto the stack."""
    with open_repo_closing(repo) as r:
        from dulwich.stash import Stash
        stash = Stash.from_repo(r)
        stash.push()


def stash_pop(repo):
    """Pop a new stash from the stack."""
    with open_repo_closing(repo) as r:
        from dulwich.stash import Stash
        stash = Stash.from_repo(r)
        stash.pop()


def ls_files(repo):
    """List all files in an index."""
    with open_repo_closing(repo) as r:
        return sorted(r.open_index())


def describe(repo):
    """Describe the repository version.

    Args:
      projdir: git repository root
    Returns: a string description of the current git revision

    Examples: "gabcdefh", "v0.1" or "v0.1-5-gabcdefh".
    """
    # Get the repository
    with open_repo_closing(repo) as r:
        # Get a list of all tags
        refs = r.get_refs()
        tags = {}
        for key, value in refs.items():
            key = key.decode()
            obj = r.get_object(value)
            if u'tags' not in key:
                continue

            _, tag = key.rsplit(u'/', 1)

            try:
                commit = obj.object
            except AttributeError:
                continue
            else:
                commit = r.get_object(commit[1])
            tags[tag] = [
                datetime.datetime(*time.gmtime(commit.commit_time)[:6]),
                commit.id.decode('ascii'),
            ]

        sorted_tags = sorted(tags.items(),
                             key=lambda tag: tag[1][0],
                             reverse=True)

        # If there are no tags, return the current commit
        if len(sorted_tags) == 0:
            return 'g{}'.format(r[r.head()].id.decode('ascii')[:7])

        # We're now 0 commits from the top
        commit_count = 0

        # Get the latest commit
        latest_commit = r[r.head()]

        # Walk through all commits
        walker = r.get_walker()
        for entry in walker:
            # Check if tag
            commit_id = entry.commit.id.decode('ascii')
            for tag in sorted_tags:
                tag_name = tag[0]
                tag_commit = tag[1][1]
                if commit_id == tag_commit:
                    if commit_count == 0:
                        return tag_name
                    else:
                        return '{}-{}-g{}'.format(
                                tag_name,
                                commit_count,
                                latest_commit.id.decode('ascii')[:7])

            commit_count += 1

        # Return plain commit if no parent tag can be found
        return 'g{}'.format(latest_commit.id.decode('ascii')[:7])


def get_object_by_path(repo, path, committish=None):
    """Get an object by path.

    Args:
      repo: A path to the repository
      path: Path to look up
      committish: Commit to look up path in
    Returns: A `ShaFile` object
    """
    if committish is None:
        committish = "HEAD"
    # Get the repository
    with open_repo_closing(repo) as r:
        commit = parse_commit(r, committish)
        base_tree = commit.tree
        if not isinstance(path, bytes):
            path = commit_encode(commit, path)
        (mode, sha) = tree_lookup_path(
            r.object_store.__getitem__,
            base_tree, path)
        return r[sha]


def write_tree(repo):
    """Write a tree object from the index.

    Args:
      repo: Repository for which to write tree
    Returns: tree id for the tree that was written
    """
    with open_repo_closing(repo) as r:
        return r.open_index().commit(r.object_store)


def branch_merge(repo, committishs, file_merger=None):
    """Perform merge of set of commits representing branch heads
    Args:
      repo: Repository in which the commits live
      committishs: List of committish entries
      file_merger: routine to perform the 3-way merge
    Returns:
    """
    from .merge import merge
    with open_repo_closing(repo) as r:
        commits = [parse_commit(r, committish).id
                   for committish in committishs]
        return merge(r, commits, rename_detector=None, file_merger=file_merger)


def merge_base(repo, committishs, all=False, octopus=False):
    """Find the merge base to use for a set of commits.
    Args:
      repo: Repository path in which the commits live
      committishs: List of committish entries
      all: if true return multiple results as a list
      octopus: if true find LCA of commits considered simultaneously
    Returns:
      common merge commit id or None (or list of all if all true)
    """
    with open_repo_closing(repo) as r:
        commits = [parse_commit(r, committish).id
                   for committish in committishs]
        if octopus:
            lcas = find_octopus_base(r, commits)
        else:
            lcas = find_merge_base(r, commits)
        if all:
            return lcas
        if lcas:
            return lcas[0]
        return None


def merge_base_is_ancestor(repo, committish_A, committish_B):
    """Test if committish_A is ancestor of committich_B
    Args:
      repo: Repository path in which the commits live
      committish_A, committish_B: commits to test
    Returns:
      True if commitish_A is ancestor of committish_B False otherwise
    """
    with open_repo_closing(repo) as r:
        commit_A = parse_commit(r, committish_A).id
        commit_B = parse_commit(r, committish_B).id
        lcas = find_merge_base(r, [commit_A, commit_B])
        return lcas == [commit_A]


def diff(repo, committish1=None,
         committish2=None,
         cached=False,
         outstream=sys.stdout):
    """Compares various commits, the index, and/or the working directory

    Args:
      repo: Path to repository
      committish1: commit to use as base for comparison
      committish2: commit to use as target for comparison
      cached: if true use the index (staged==cached) as target
      outstream: Stream to write to

    Returns:
       diff(repo):
           returns comparison of index to working directory

       diff(repo, commitish1):
           returns comparison of commit1 to working directory

       diff(repo, committish1, cached=True):
           returns comparison of commit1 to the index (staged == cached)

       diff(repo, committish1, committish2):
           returns the changes in commit2 relative to commit1
    """
    with open_repo_closing(repo) as r:

        diffstream = BytesIO()

        if committish1 and committish2:
            # diff of commit1 to commit2
            commit1 = parse_commit(r, committish1).id
            commit2 = parse_commit(r, committish2).id
            tree1 = r.object_store[commit1].tree
            tree2 = r.object_store[commit2].tree
            write_tree_diff(diffstream, r.object_store, tree1, tree2)

        elif committish1 and cached:
            # diff of commit1 to the index (staged=cached)
            commit = parse_commit(r, committish1).id
            tree = r.object_store[commit].tree
            index = r.open_index()
            write_tree_index_diff(diffstream, r.object_store, tree, index)

        else:
            # remaining types involve the working directory so
            # build up file name list of non-ignored files in working
            # directory as tree paths (bytes)
            names = []
            wkdir = os.fsencode(r.path)
            ignore_manager = IgnoreFilterManager.from_repo(r)
            for apath, isdir in _walk_working_dir_paths(wkdir, wkdir):
                file_path = os.path.relpath(apath, wkdir)
                if os_sep_bytes != b'/':
                    tree_path = file_path.replace(os_sep_bytes, b'/')
                else:
                    tree_path = file_path
                # ignore manger only works with unicode paths
                ignored = ignore_manager.is_ignored(os.fsdecode(tree_path))
                if not isdir and not ignored:
                    names.append(tree_path)

            # set up a normalizer callback for checkin
            # to handle line ending conversion for files in
            # the working directory
            normalizer = r.get_blob_normalizer()
            filter_callback = normalizer.checkin_normalize

            if committish1 and not cached:
                # diff of commit1 to the working directory
                commit = parse_commit(r, committish1).id
                tree = r.object_store[commit].tree
                write_tree_workingdir_diff(diffstream, r.object_store,
                                           tree, names, filter_callback)
            else:
                # diff of the index to the working directory
                index = r.open_index()
                write_index_workingdir_diff(diffstream, r.object_store,
                                            index, names, filter_callback)

        # since encoding of diff of source files is not known
        # write bytes directly to output stream under python 2.7 and 3.x
        diffstream.seek(0)
        outstream.flush()
        getattr(outstream, 'buffer', outstream).write(diffstream.getvalue())
        outstream.flush()
        return<|MERGE_RESOLUTION|>--- conflicted
+++ resolved
@@ -409,18 +409,14 @@
         ignore_manager = IgnoreFilterManager.from_repo(r)
         if not paths:
             paths = list(
-<<<<<<< HEAD
-                get_untracked_paths(os.getcwd(), r.path, r.open_index()))
+                get_untracked_paths(
+                    str(Path(os.getcwd()).resolve()),
+                    str(repo_path), r.open_index()))
             # extend with modified but unstaged files
             normalizer = r.get_blob_normalizer()
             filter_callback = normalizer.checkin_normalize
             paths.extend(list(get_unstaged_changes(r.open_index(),
                               r.path, filter_callback)))
-=======
-                get_untracked_paths(
-                    str(Path(os.getcwd()).resolve()),
-                    str(repo_path), r.open_index()))
->>>>>>> 2b714c51
         relpaths = []
         if not isinstance(paths, list):
             paths = [paths]
